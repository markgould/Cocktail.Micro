﻿<?xml version="1.0" encoding="utf-8"?>
<configuration>
  <configSections>
    <section name="ideablade.configuration" type="IdeaBlade.Core.Configuration.IdeaBladeSection, IdeaBlade.Core" />
  </configSections>
  <connectionStrings>
    <!-- Remember to add your connection string(s) here -->
  </connectionStrings>
  <ideablade.configuration version="6.00" xmlns="http://schemas.ideablade.com/2010/IdeaBladeConfig">
<<<<<<< HEAD
    <logging logFile="log\DebugLog.xml"/>
=======
    <logging logFile="log\DebugLog.xml" />
>>>>>>> 6399465e
    <!-- Additional configuration can be added to override defaults. 
         See the sample config files in the Learning Resources for more information.
    -->
  </ideablade.configuration>
  <system.serviceModel>
    <!-- Set aspNetCompatibilityEnabled to true to allow use of ASP.NET security features. 
         Set multipleSiteBindingsEnabled to true for Azure or if your web site has multiple http bindings.
    -->
<<<<<<< HEAD
    <serviceHostingEnvironment aspNetCompatibilityEnabled="false" multipleSiteBindingsEnabled="true"/>
=======
    <serviceHostingEnvironment aspNetCompatibilityEnabled="false" multipleSiteBindingsEnabled="true" />
>>>>>>> 6399465e
    <!-- The default EntityService and EntityServer services use by DevForce.  
         Note that this configuration requires modifications in order to support Silverlight clients.
    -->
    <services>
      <service name="EntityService">
<<<<<<< HEAD
        <endpoint address="" binding="customBinding" bindingConfiguration="compressedBinaryBinding" contract="IdeaBlade.EntityModel.IEntityServiceContract"/>
      </service>
      <service name="IdeaBlade.EntityModel.Server.EntityServer">
        <endpoint address="" binding="customBinding" bindingConfiguration="compressedBinaryBinding" contract="IdeaBlade.EntityModel.IEntityServerContract"/>
=======
        <endpoint address="" binding="customBinding" bindingConfiguration="compressedBinaryBinding" contract="IdeaBlade.EntityModel.IEntityServiceContract" />
      </service>
      <service name="IdeaBlade.EntityModel.Server.EntityServer">
        <endpoint address="" binding="customBinding" bindingConfiguration="compressedBinaryBinding" contract="IdeaBlade.EntityModel.IEntityServerContract" />
>>>>>>> 6399465e
      </service>
    </services>
    <!-- The gzipMessageEncoding binding element is used to provide compressed binary encoding.
   Several quotas have been to maximum values here, but can be reduced based on your site needs.
   Other properties are allowed to default here, but you may set as needed.  
   Additional binding elements may also be added.
    -->
    <bindings>
      <customBinding>
        <binding name="compressedBinaryBinding">
          <gzipMessageEncoding>
<<<<<<< HEAD
            <readerQuotas maxArrayLength="2147483647" maxDepth="2147483647" maxStringContentLength="2147483647"/>
=======
            <readerQuotas maxArrayLength="2147483647" maxDepth="2147483647" maxStringContentLength="2147483647" />
>>>>>>> 6399465e
          </gzipMessageEncoding>
          <httpTransport maxReceivedMessageSize="2147483647" />
        </binding>
      </customBinding>
    </bindings>
    <!-- Define gzipMessageEncoding binding element used above.  
       The IdeaBlade.Core assembly must be available in the bin folder.
  -->
    <extensions>
      <bindingElementExtensions>
        <add name="gzipMessageEncoding" type="IdeaBlade.Core.Wcf.Extensions.GZipMessageEncodingElement, IdeaBlade.Core" />
      </bindingElementExtensions>
    </extensions>
  </system.serviceModel>
<<<<<<< HEAD
  <!--
    For a description of web.config changes for .NET 4.5 see http://go.microsoft.com/fwlink/?LinkId=235367.

    The following attributes can be set on the <httpRuntime> tag.
      <system.Web>
        <httpRuntime requestValidationMode="4.5" targetFramework="4.5" encoderType="System.Web.Security.AntiXss.AntiXssEncoder, System.Web, Version=4.0.0.0, Culture=neutral, PublicKeyToken=b03f5f7f11d50a3a" />
      </system.Web>

    The following values can be added to <appSettings>.
      <appSettings>
        <add key="ValidationSettings:UnobtrusiveValidationMode" value="WebForms" />
        <add key="aspnet:UseTaskFriendlySynchronizationContext" value="true" />
      </appSettings>
    -->
=======
>>>>>>> 6399465e
  <system.web>
    <compilation debug="true" targetFramework="4.5"/>
    <pages controlRenderingCompatibilityVersion="4.0"/>
  </system.web>
<<<<<<< HEAD
=======
  <system.data>
    <DbProviderFactories>
      <remove invariant="System.Data.SqlServerCe.4.0" />
      <add name="Microsoft SQL Server Compact Data Provider 4.0" invariant="System.Data.SqlServerCe.4.0" description=".NET Framework Data Provider for Microsoft SQL Server Compact" type="System.Data.SqlServerCe.SqlCeProviderFactory, System.Data.SqlServerCe, Version=4.0.0.0, Culture=neutral, PublicKeyToken=89845dcd8080cc91" />
    </DbProviderFactories>
  </system.data>
>>>>>>> 6399465e
</configuration><|MERGE_RESOLUTION|>--- conflicted
+++ resolved
@@ -1,104 +1,79 @@
-﻿<?xml version="1.0" encoding="utf-8"?>
-<configuration>
-  <configSections>
-    <section name="ideablade.configuration" type="IdeaBlade.Core.Configuration.IdeaBladeSection, IdeaBlade.Core" />
-  </configSections>
-  <connectionStrings>
-    <!-- Remember to add your connection string(s) here -->
-  </connectionStrings>
-  <ideablade.configuration version="6.00" xmlns="http://schemas.ideablade.com/2010/IdeaBladeConfig">
-<<<<<<< HEAD
-    <logging logFile="log\DebugLog.xml"/>
-=======
-    <logging logFile="log\DebugLog.xml" />
->>>>>>> 6399465e
-    <!-- Additional configuration can be added to override defaults. 
-         See the sample config files in the Learning Resources for more information.
-    -->
-  </ideablade.configuration>
-  <system.serviceModel>
-    <!-- Set aspNetCompatibilityEnabled to true to allow use of ASP.NET security features. 
-         Set multipleSiteBindingsEnabled to true for Azure or if your web site has multiple http bindings.
-    -->
-<<<<<<< HEAD
-    <serviceHostingEnvironment aspNetCompatibilityEnabled="false" multipleSiteBindingsEnabled="true"/>
-=======
-    <serviceHostingEnvironment aspNetCompatibilityEnabled="false" multipleSiteBindingsEnabled="true" />
->>>>>>> 6399465e
-    <!-- The default EntityService and EntityServer services use by DevForce.  
-         Note that this configuration requires modifications in order to support Silverlight clients.
-    -->
-    <services>
-      <service name="EntityService">
-<<<<<<< HEAD
-        <endpoint address="" binding="customBinding" bindingConfiguration="compressedBinaryBinding" contract="IdeaBlade.EntityModel.IEntityServiceContract"/>
-      </service>
-      <service name="IdeaBlade.EntityModel.Server.EntityServer">
-        <endpoint address="" binding="customBinding" bindingConfiguration="compressedBinaryBinding" contract="IdeaBlade.EntityModel.IEntityServerContract"/>
-=======
-        <endpoint address="" binding="customBinding" bindingConfiguration="compressedBinaryBinding" contract="IdeaBlade.EntityModel.IEntityServiceContract" />
-      </service>
-      <service name="IdeaBlade.EntityModel.Server.EntityServer">
-        <endpoint address="" binding="customBinding" bindingConfiguration="compressedBinaryBinding" contract="IdeaBlade.EntityModel.IEntityServerContract" />
->>>>>>> 6399465e
-      </service>
-    </services>
-    <!-- The gzipMessageEncoding binding element is used to provide compressed binary encoding.
-   Several quotas have been to maximum values here, but can be reduced based on your site needs.
-   Other properties are allowed to default here, but you may set as needed.  
-   Additional binding elements may also be added.
-    -->
-    <bindings>
-      <customBinding>
-        <binding name="compressedBinaryBinding">
-          <gzipMessageEncoding>
-<<<<<<< HEAD
-            <readerQuotas maxArrayLength="2147483647" maxDepth="2147483647" maxStringContentLength="2147483647"/>
-=======
-            <readerQuotas maxArrayLength="2147483647" maxDepth="2147483647" maxStringContentLength="2147483647" />
->>>>>>> 6399465e
-          </gzipMessageEncoding>
-          <httpTransport maxReceivedMessageSize="2147483647" />
-        </binding>
-      </customBinding>
-    </bindings>
-    <!-- Define gzipMessageEncoding binding element used above.  
-       The IdeaBlade.Core assembly must be available in the bin folder.
-  -->
-    <extensions>
-      <bindingElementExtensions>
-        <add name="gzipMessageEncoding" type="IdeaBlade.Core.Wcf.Extensions.GZipMessageEncodingElement, IdeaBlade.Core" />
-      </bindingElementExtensions>
-    </extensions>
-  </system.serviceModel>
-<<<<<<< HEAD
-  <!--
-    For a description of web.config changes for .NET 4.5 see http://go.microsoft.com/fwlink/?LinkId=235367.
-
-    The following attributes can be set on the <httpRuntime> tag.
-      <system.Web>
-        <httpRuntime requestValidationMode="4.5" targetFramework="4.5" encoderType="System.Web.Security.AntiXss.AntiXssEncoder, System.Web, Version=4.0.0.0, Culture=neutral, PublicKeyToken=b03f5f7f11d50a3a" />
-      </system.Web>
-
-    The following values can be added to <appSettings>.
-      <appSettings>
-        <add key="ValidationSettings:UnobtrusiveValidationMode" value="WebForms" />
-        <add key="aspnet:UseTaskFriendlySynchronizationContext" value="true" />
-      </appSettings>
-    -->
-=======
->>>>>>> 6399465e
-  <system.web>
-    <compilation debug="true" targetFramework="4.5"/>
-    <pages controlRenderingCompatibilityVersion="4.0"/>
-  </system.web>
-<<<<<<< HEAD
-=======
-  <system.data>
-    <DbProviderFactories>
-      <remove invariant="System.Data.SqlServerCe.4.0" />
-      <add name="Microsoft SQL Server Compact Data Provider 4.0" invariant="System.Data.SqlServerCe.4.0" description=".NET Framework Data Provider for Microsoft SQL Server Compact" type="System.Data.SqlServerCe.SqlCeProviderFactory, System.Data.SqlServerCe, Version=4.0.0.0, Culture=neutral, PublicKeyToken=89845dcd8080cc91" />
-    </DbProviderFactories>
-  </system.data>
->>>>>>> 6399465e
-</configuration>+﻿<?xml version="1.0" encoding="utf-8"?>
+<configuration>
+  <configSections>
+    <section name="ideablade.configuration" type="IdeaBlade.Core.Configuration.IdeaBladeSection, IdeaBlade.Core" />
+  </configSections>
+  <connectionStrings>
+    <!-- Remember to add your connection string(s) here -->
+  </connectionStrings>
+  <ideablade.configuration version="6.00" xmlns="http://schemas.ideablade.com/2010/IdeaBladeConfig">
+    <logging logFile="log\DebugLog.xml" />
+    <!-- Additional configuration can be added to override defaults. 
+         See the sample config files in the Learning Resources for more information.
+    -->
+  </ideablade.configuration>
+  <system.serviceModel>
+    <!-- Set aspNetCompatibilityEnabled to true to allow use of ASP.NET security features. 
+         Set multipleSiteBindingsEnabled to true for Azure or if your web site has multiple http bindings.
+    -->
+    <serviceHostingEnvironment aspNetCompatibilityEnabled="false" multipleSiteBindingsEnabled="true" />
+    <!-- The default EntityService and EntityServer services use by DevForce.  
+         Note that this configuration requires modifications in order to support Silverlight clients.
+    -->
+    <services>
+      <service name="EntityService">
+        <endpoint address="" binding="customBinding" bindingConfiguration="compressedBinaryBinding" contract="IdeaBlade.EntityModel.IEntityServiceContract" />
+      </service>
+      <service name="IdeaBlade.EntityModel.Server.EntityServer">
+        <endpoint address="" binding="customBinding" bindingConfiguration="compressedBinaryBinding" contract="IdeaBlade.EntityModel.IEntityServerContract" />
+      </service>
+    </services>
+    <!-- The gzipMessageEncoding binding element is used to provide compressed binary encoding.
+   Several quotas have been to maximum values here, but can be reduced based on your site needs.
+   Other properties are allowed to default here, but you may set as needed.  
+   Additional binding elements may also be added.
+    -->
+    <bindings>
+      <customBinding>
+        <binding name="compressedBinaryBinding">
+          <gzipMessageEncoding>
+            <readerQuotas maxArrayLength="2147483647" maxDepth="2147483647" maxStringContentLength="2147483647" />
+          </gzipMessageEncoding>
+          <httpTransport maxReceivedMessageSize="2147483647" />
+        </binding>
+      </customBinding>
+    </bindings>
+    <!-- Define gzipMessageEncoding binding element used above.  
+       The IdeaBlade.Core assembly must be available in the bin folder.
+  -->
+    <extensions>
+      <bindingElementExtensions>
+        <add name="gzipMessageEncoding" type="IdeaBlade.Core.Wcf.Extensions.GZipMessageEncodingElement, IdeaBlade.Core" />
+      </bindingElementExtensions>
+    </extensions>
+  </system.serviceModel>
+  <!--
+    For a description of web.config changes for .NET 4.5 see http://go.microsoft.com/fwlink/?LinkId=235367.
+
+    The following attributes can be set on the <httpRuntime> tag.
+      <system.Web>
+        <httpRuntime requestValidationMode="4.5" targetFramework="4.5" encoderType="System.Web.Security.AntiXss.AntiXssEncoder, System.Web, Version=4.0.0.0, Culture=neutral, PublicKeyToken=b03f5f7f11d50a3a" />
+      </system.Web>
+
+    The following values can be added to <appSettings>.
+      <appSettings>
+        <add key="ValidationSettings:UnobtrusiveValidationMode" value="WebForms" />
+        <add key="aspnet:UseTaskFriendlySynchronizationContext" value="true" />
+      </appSettings>
+    -->
+  <system.web>
+    <compilation debug="true" targetFramework="4.5"/>
+    <pages controlRenderingCompatibilityVersion="4.0"/>
+  </system.web>
+  <system.data>
+    <DbProviderFactories>
+      <remove invariant="System.Data.SqlServerCe.4.0" />
+      <add name="Microsoft SQL Server Compact Data Provider 4.0" invariant="System.Data.SqlServerCe.4.0" description=".NET Framework Data Provider for Microsoft SQL Server Compact" type="System.Data.SqlServerCe.SqlCeProviderFactory, System.Data.SqlServerCe, Version=4.0.0.0, Culture=neutral, PublicKeyToken=89845dcd8080cc91" />
+    </DbProviderFactories>
+  </system.data>
+</configuration>