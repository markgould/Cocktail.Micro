--- conflicted
+++ resolved
@@ -1,154 +1,140 @@
-﻿<?xml version="1.0" encoding="utf-8"?>
-<Project ToolsVersion="4.0" DefaultTargets="Build" xmlns="http://schemas.microsoft.com/developer/msbuild/2003">
-  <Import Project="$(MSBuildExtensionsPath)\$(MSBuildToolsVersion)\Microsoft.Common.props" Condition="Exists('$(MSBuildExtensionsPath)\$(MSBuildToolsVersion)\Microsoft.Common.props')" />
-  <PropertyGroup>
-    <Configuration Condition=" '$(Configuration)' == '' ">Debug</Configuration>
-    <Platform Condition=" '$(Platform)' == '' ">AnyCPU</Platform>
-    <ProductVersion>9.0.30729</ProductVersion>
-    <SchemaVersion>2.0</SchemaVersion>
-    <ProjectGuid>{DA8ACA0B-83EB-4F38-9FA4-8A969E815FE3}</ProjectGuid>
-    <ProjectTypeGuids>{349c5851-65df-11da-9384-00065b846f21};{fae04ec0-301f-11d3-bf4b-00c04f79efbc}</ProjectTypeGuids>
-    <OutputType>Library</OutputType>
-    <AppDesignerFolder>Properties</AppDesignerFolder>
-    <RootNamespace>Test.Web</RootNamespace>
-    <AssemblyName>Test.Web</AssemblyName>
-    <TargetFrameworkVersion>v4.5</TargetFrameworkVersion>
-    <UseIISExpress>false</UseIISExpress>
-    <SilverlightApplicationList>{0D74727E-5C3A-4F77-B769-FD3E976B01F4}|..\Cocktail.Tests.SL\Cocktail.Tests.SL.csproj|ClientBin|False</SilverlightApplicationList>
-    <SkipPostSharp>True</SkipPostSharp>
-    <JSLintSkip>\Silverlight.js</JSLintSkip>
-    <SolutionDir Condition="$(SolutionDir) == '' Or $(SolutionDir) == '*Undefined*'">..\..\</SolutionDir>
-    <RestorePackages>true</RestorePackages>
-  </PropertyGroup>
-  <PropertyGroup Condition=" '$(Configuration)|$(Platform)' == 'Debug|AnyCPU' ">
-    <DebugSymbols>true</DebugSymbols>
-    <DebugType>full</DebugType>
-    <Optimize>false</Optimize>
-    <OutputPath>bin\</OutputPath>
-    <DefineConstants>DEBUG;TRACE</DefineConstants>
-    <ErrorReport>prompt</ErrorReport>
-    <WarningLevel>4</WarningLevel>
-    <Prefer32Bit>false</Prefer32Bit>
-  </PropertyGroup>
-  <PropertyGroup Condition=" '$(Configuration)|$(Platform)' == 'Release|AnyCPU' ">
-    <DebugType>pdbonly</DebugType>
-    <Optimize>true</Optimize>
-    <OutputPath>bin\</OutputPath>
-    <DefineConstants>TRACE</DefineConstants>
-    <ErrorReport>prompt</ErrorReport>
-    <WarningLevel>4</WarningLevel>
-    <Prefer32Bit>false</Prefer32Bit>
-  </PropertyGroup>
-  <ItemGroup>
-    <Reference Include="IdeaBlade.EntityModel.Edm">
-      <Private>True</Private>
-      <HintPath>..\..\..\..\..\..\DevForce 2012\Desktop Assemblies\IdeaBlade.EntityModel.Edm.dll</HintPath>
-    </Reference>
-    <Reference Include="IdeaBlade.EntityModel.Server">
-      <Private>True</Private>
-      <HintPath>..\..\..\..\..\..\DevForce 2012\Desktop Assemblies\IdeaBlade.EntityModel.Server.dll</HintPath>
-    </Reference>
-    <Reference Include="IdeaBlade.EntityModel">
-      <Private>True</Private>
-      <HintPath>..\..\..\..\..\..\DevForce 2012\Desktop Assemblies\IdeaBlade.EntityModel.dll</HintPath>
-    </Reference>
-    <Reference Include="IdeaBlade.EntityModel.Web">
-      <Private>True</Private>
-      <HintPath>..\..\..\..\..\..\DevForce 2012\Desktop Assemblies\IdeaBlade.EntityModel.Web.dll</HintPath>
-    </Reference>
-    <Reference Include="IdeaBlade.Linq">
-      <Private>True</Private>
-      <HintPath>..\..\..\..\..\..\DevForce 2012\Desktop Assemblies\IdeaBlade.Linq.dll</HintPath>
-    </Reference>
-    <Reference Include="IdeaBlade.Core">
-      <Private>True</Private>
-      <HintPath>..\..\..\..\..\..\DevForce 2012\Desktop Assemblies\IdeaBlade.Core.dll</HintPath>
-    </Reference>
-    <Reference Include="IdeaBlade.Validation">
-      <Private>True</Private>
-      <HintPath>..\..\..\..\..\..\DevForce 2012\Desktop Assemblies\IdeaBlade.Validation.dll</HintPath>
-    </Reference>
-<<<<<<< HEAD
-    <Reference Include="System.Data.DataSetExtensions" />
-    <Reference Include="System.Web.ApplicationServices" />
-    <Reference Include="System.Web.DynamicData" />
-    <Reference Include="System.Web.Entity" />
-    <Reference Include="System.Web.Extensions" />
-    <Reference Include="System.Xml.Linq" />
-    <Reference Include="System.Data.SqlServerCe, Version=4.0.0.0, Culture=neutral, PublicKeyToken=89845dcd8080cc91, processorArchitecture=MSIL">
-      <Private>True</Private>
-      <HintPath>..\..\packages\Microsoft.SqlServer.Compact.4.0.8854.2\lib\net40\System.Data.SqlServerCe.dll</HintPath>
-    </Reference>
-=======
-    <Reference Include="System.Core" />
->>>>>>> 6baef08f
-  </ItemGroup>
-  <ItemGroup>
-    <Content Include="ClientAccessPolicy.xml" />
-    <Content Include="ClientBin\Cocktail.Tests.SL.xap" />
-    <Content Include="default.aspx" />
-    <Content Include="Global.asax" />
-    <Content Include="Silverlight.js" />
-    <Content Include="Web.config">
-      <SubType>Designer</SubType>
-    </Content>
-  </ItemGroup>
-  <ItemGroup>
-    <Compile Include="ServerCompositionContextResolver.cs" />
-    <Compile Include="LoginManager.cs" />
-    <Compile Include="Properties\AssemblyInfo.cs" />
-  </ItemGroup>
-  <ItemGroup>
-    <Folder Include="log\" />
-  </ItemGroup>
-  <ItemGroup>
-    <ProjectReference Include="..\Test.Model\Test.Model.csproj">
-      <Project>{12BEA1AF-5380-4024-BEDD-C914B0C15178}</Project>
-      <Name>Test.Model</Name>
-    </ProjectReference>
-  </ItemGroup>
-<<<<<<< HEAD
-  <ItemGroup>
-    <Content Include="packages.config" />
-  </ItemGroup>
-  <PropertyGroup>
-    <VisualStudioVersion Condition="'$(VisualStudioVersion)' == ''">10.0</VisualStudioVersion>
-    <VSToolsPath Condition="'$(VSToolsPath)' == ''">$(MSBuildExtensionsPath32)\Microsoft\VisualStudio\v$(VisualStudioVersion)</VSToolsPath>
-  </PropertyGroup>
-=======
->>>>>>> 6baef08f
-  <Import Project="$(MSBuildBinPath)\Microsoft.CSharp.targets" />
-  <Import Project="$(VSToolsPath)\WebApplications\Microsoft.WebApplication.targets" Condition="'$(VSToolsPath)' != ''" />
-  <Import Project="$(MSBuildExtensionsPath32)\Microsoft\VisualStudio\v10.0\WebApplications\Microsoft.WebApplication.targets" Condition="false" />
-  <!-- To modify your build process, add your task inside one of the targets below and uncomment it. 
-       Other similar extension points exist, see Microsoft.Common.targets.
-  <Target Name="BeforeBuild">
-  </Target>
-  <Target Name="AfterBuild">
-  </Target>
-  -->
-  <ProjectExtensions>
-    <VisualStudio>
-      <FlavorProperties GUID="{349c5851-65df-11da-9384-00065b846f21}">
-        <WebProjectProperties>
-          <UseIIS>False</UseIIS>
-          <AutoAssignPort>False</AutoAssignPort>
-          <DevelopmentServerPort>9009</DevelopmentServerPort>
-          <DevelopmentServerVPath>/</DevelopmentServerVPath>
-          <IISUrl>
-          </IISUrl>
-          <NTLMAuthentication>False</NTLMAuthentication>
-          <UseCustomServer>False</UseCustomServer>
-          <CustomServerUrl>
-          </CustomServerUrl>
-          <SaveServerSettingsInUserFile>False</SaveServerSettingsInUserFile>
-        </WebProjectProperties>
-      </FlavorProperties>
-    </VisualStudio>
-  </ProjectExtensions>
-  <PropertyGroup>
-    <PostBuildEvent>
-    </PostBuildEvent>
-  </PropertyGroup>
-  <Import Project="$(SolutionDir)\.nuget\nuget.targets" />
+﻿<?xml version="1.0" encoding="utf-8"?>
+<Project ToolsVersion="4.0" DefaultTargets="Build" xmlns="http://schemas.microsoft.com/developer/msbuild/2003">
+  <Import Project="$(MSBuildExtensionsPath)\$(MSBuildToolsVersion)\Microsoft.Common.props" Condition="Exists('$(MSBuildExtensionsPath)\$(MSBuildToolsVersion)\Microsoft.Common.props')" />
+  <PropertyGroup>
+    <Configuration Condition=" '$(Configuration)' == '' ">Debug</Configuration>
+    <Platform Condition=" '$(Platform)' == '' ">AnyCPU</Platform>
+    <ProductVersion>9.0.30729</ProductVersion>
+    <SchemaVersion>2.0</SchemaVersion>
+    <ProjectGuid>{DA8ACA0B-83EB-4F38-9FA4-8A969E815FE3}</ProjectGuid>
+    <ProjectTypeGuids>{349c5851-65df-11da-9384-00065b846f21};{fae04ec0-301f-11d3-bf4b-00c04f79efbc}</ProjectTypeGuids>
+    <OutputType>Library</OutputType>
+    <AppDesignerFolder>Properties</AppDesignerFolder>
+    <RootNamespace>Test.Web</RootNamespace>
+    <AssemblyName>Test.Web</AssemblyName>
+    <TargetFrameworkVersion>v4.5</TargetFrameworkVersion>
+    <UseIISExpress>false</UseIISExpress>
+    <SilverlightApplicationList>{0D74727E-5C3A-4F77-B769-FD3E976B01F4}|..\Cocktail.Tests.SL\Cocktail.Tests.SL.csproj|ClientBin|False</SilverlightApplicationList>
+    <SkipPostSharp>True</SkipPostSharp>
+    <JSLintSkip>\Silverlight.js</JSLintSkip>
+    <SolutionDir Condition="$(SolutionDir) == '' Or $(SolutionDir) == '*Undefined*'">..\..\</SolutionDir>
+    <RestorePackages>true</RestorePackages>
+  </PropertyGroup>
+  <PropertyGroup Condition=" '$(Configuration)|$(Platform)' == 'Debug|AnyCPU' ">
+    <DebugSymbols>true</DebugSymbols>
+    <DebugType>full</DebugType>
+    <Optimize>false</Optimize>
+    <OutputPath>bin\</OutputPath>
+    <DefineConstants>DEBUG;TRACE</DefineConstants>
+    <ErrorReport>prompt</ErrorReport>
+    <WarningLevel>4</WarningLevel>
+    <Prefer32Bit>false</Prefer32Bit>
+  </PropertyGroup>
+  <PropertyGroup Condition=" '$(Configuration)|$(Platform)' == 'Release|AnyCPU' ">
+    <DebugType>pdbonly</DebugType>
+    <Optimize>true</Optimize>
+    <OutputPath>bin\</OutputPath>
+    <DefineConstants>TRACE</DefineConstants>
+    <ErrorReport>prompt</ErrorReport>
+    <WarningLevel>4</WarningLevel>
+    <Prefer32Bit>false</Prefer32Bit>
+  </PropertyGroup>
+  <ItemGroup>
+    <Reference Include="IdeaBlade.EntityModel.Edm">
+      <Private>True</Private>
+      <HintPath>..\..\..\..\..\..\DevForce 2012\Desktop Assemblies\IdeaBlade.EntityModel.Edm.dll</HintPath>
+    </Reference>
+    <Reference Include="IdeaBlade.EntityModel.Server">
+      <Private>True</Private>
+      <HintPath>..\..\..\..\..\..\DevForce 2012\Desktop Assemblies\IdeaBlade.EntityModel.Server.dll</HintPath>
+    </Reference>
+    <Reference Include="IdeaBlade.EntityModel">
+      <Private>True</Private>
+      <HintPath>..\..\..\..\..\..\DevForce 2012\Desktop Assemblies\IdeaBlade.EntityModel.dll</HintPath>
+    </Reference>
+    <Reference Include="IdeaBlade.EntityModel.Web">
+      <Private>True</Private>
+      <HintPath>..\..\..\..\..\..\DevForce 2012\Desktop Assemblies\IdeaBlade.EntityModel.Web.dll</HintPath>
+    </Reference>
+    <Reference Include="IdeaBlade.Linq">
+      <Private>True</Private>
+      <HintPath>..\..\..\..\..\..\DevForce 2012\Desktop Assemblies\IdeaBlade.Linq.dll</HintPath>
+    </Reference>
+    <Reference Include="IdeaBlade.Core">
+      <Private>True</Private>
+      <HintPath>..\..\..\..\..\..\DevForce 2012\Desktop Assemblies\IdeaBlade.Core.dll</HintPath>
+    </Reference>
+    <Reference Include="IdeaBlade.Validation">
+      <Private>True</Private>
+      <HintPath>..\..\..\..\..\..\DevForce 2012\Desktop Assemblies\IdeaBlade.Validation.dll</HintPath>
+    </Reference>
+    <Reference Include="System.Data.DataSetExtensions" />
+    <Reference Include="System.Web.ApplicationServices" />
+    <Reference Include="System.Web.DynamicData" />
+    <Reference Include="System.Web.Entity" />
+    <Reference Include="System.Web.Extensions" />
+    <Reference Include="System.Xml.Linq" />
+  </ItemGroup>
+  <ItemGroup>
+    <Content Include="ClientAccessPolicy.xml" />
+    <Content Include="ClientBin\Cocktail.Tests.SL.xap" />
+    <Content Include="default.aspx" />
+    <Content Include="Global.asax" />
+    <Content Include="Silverlight.js" />
+    <Content Include="Web.config">
+      <SubType>Designer</SubType>
+    </Content>
+  </ItemGroup>
+  <ItemGroup>
+    <Compile Include="ServerCompositionContextResolver.cs" />
+    <Compile Include="LoginManager.cs" />
+    <Compile Include="Properties\AssemblyInfo.cs" />
+  </ItemGroup>
+  <ItemGroup>
+    <Folder Include="log\" />
+  </ItemGroup>
+  <ItemGroup>
+    <ProjectReference Include="..\Test.Model\Test.Model.csproj">
+      <Project>{12BEA1AF-5380-4024-BEDD-C914B0C15178}</Project>
+      <Name>Test.Model</Name>
+    </ProjectReference>
+  </ItemGroup>
+  <PropertyGroup>
+    <VisualStudioVersion Condition="'$(VisualStudioVersion)' == ''">10.0</VisualStudioVersion>
+    <VSToolsPath Condition="'$(VSToolsPath)' == ''">$(MSBuildExtensionsPath32)\Microsoft\VisualStudio\v$(VisualStudioVersion)</VSToolsPath>
+  </PropertyGroup>
+  <Import Project="$(MSBuildBinPath)\Microsoft.CSharp.targets" />
+  <Import Project="$(VSToolsPath)\WebApplications\Microsoft.WebApplication.targets" Condition="'$(VSToolsPath)' != ''" />
+  <Import Project="$(MSBuildExtensionsPath32)\Microsoft\VisualStudio\v10.0\WebApplications\Microsoft.WebApplication.targets" Condition="false" />
+  <!-- To modify your build process, add your task inside one of the targets below and uncomment it. 
+       Other similar extension points exist, see Microsoft.Common.targets.
+  <Target Name="BeforeBuild">
+  </Target>
+  <Target Name="AfterBuild">
+  </Target>
+  -->
+  <ProjectExtensions>
+    <VisualStudio>
+      <FlavorProperties GUID="{349c5851-65df-11da-9384-00065b846f21}">
+        <WebProjectProperties>
+          <UseIIS>False</UseIIS>
+          <AutoAssignPort>False</AutoAssignPort>
+          <DevelopmentServerPort>9009</DevelopmentServerPort>
+          <DevelopmentServerVPath>/</DevelopmentServerVPath>
+          <IISUrl>
+          </IISUrl>
+          <NTLMAuthentication>False</NTLMAuthentication>
+          <UseCustomServer>False</UseCustomServer>
+          <CustomServerUrl>
+          </CustomServerUrl>
+          <SaveServerSettingsInUserFile>False</SaveServerSettingsInUserFile>
+        </WebProjectProperties>
+      </FlavorProperties>
+    </VisualStudio>
+  </ProjectExtensions>
+  <PropertyGroup>
+    <PostBuildEvent>
+    </PostBuildEvent>
+  </PropertyGroup>
+  <Import Project="$(SolutionDir)\.nuget\nuget.targets" />
 </Project>