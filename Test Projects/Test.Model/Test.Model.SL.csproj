--- conflicted
+++ resolved
@@ -1,105 +1,101 @@
-﻿<?xml version="1.0" encoding="utf-8"?>
-<Project ToolsVersion="4.0" DefaultTargets="Build" xmlns="http://schemas.microsoft.com/developer/msbuild/2003">
-  <PropertyGroup>
-    <Configuration Condition=" '$(Configuration)' == '' ">Debug</Configuration>
-    <Platform Condition=" '$(Platform)' == '' ">AnyCPU</Platform>
-    <ProductVersion>8.0.50727</ProductVersion>
-    <SchemaVersion>2.0</SchemaVersion>
-    <ProjectGuid>{B920BE08-ECDB-42CE-AD08-4D2B6426A2FE}</ProjectGuid>
-    <ProjectTypeGuids>{A1591282-1198-4647-A2B1-27E5FF5F6F3B};{fae04ec0-301f-11d3-bf4b-00c04f79efbc}</ProjectTypeGuids>
-    <OutputType>Library</OutputType>
-    <AppDesignerFolder>Properties</AppDesignerFolder>
-    <RootNamespace>Test.Model</RootNamespace>
-    <AssemblyName>Test.Model.SL</AssemblyName>
-    <TargetFrameworkIdentifier>Silverlight</TargetFrameworkIdentifier>
-    <TargetFrameworkVersion>v5.0</TargetFrameworkVersion>
-    <SilverlightVersion>$(TargetFrameworkVersion)</SilverlightVersion>
-    <SilverlightApplication>false</SilverlightApplication>
-    <ValidateXaml>true</ValidateXaml>
-    <ThrowErrorsInValidation>true</ThrowErrorsInValidation>
-    <TargetFrameworkProfile />
-    <BaseOutputPath>Bin.SL5</BaseOutputPath>
-    <OutputPath>$(BaseOutputPath)\$(Configuration)</OutputPath>
-    <SolutionDir Condition="$(SolutionDir) == '' Or $(SolutionDir) == '*Undefined*'">..\..\</SolutionDir>
-    <RestorePackages>true</RestorePackages>
-  </PropertyGroup>
-  <!-- This property group is only here to support building this project using the 
-       MSBuild 3.5 toolset. In order to work correctly with this older toolset, it needs 
-       to set the TargetFrameworkVersion to v3.5 -->
-  <PropertyGroup Condition="'$(MSBuildToolsVersion)' == '3.5'">
-    <TargetFrameworkVersion>v3.5</TargetFrameworkVersion>
-  </PropertyGroup>
-  <PropertyGroup Condition=" '$(Configuration)|$(Platform)' == 'Debug|AnyCPU' ">
-    <DebugSymbols>true</DebugSymbols>
-    <DebugType>full</DebugType>
-    <Optimize>false</Optimize>
-    <DefineConstants>DEBUG;TRACE;SILVERLIGHT</DefineConstants>
-    <NoStdLib>true</NoStdLib>
-    <NoConfig>true</NoConfig>
-    <ErrorReport>prompt</ErrorReport>
-    <WarningLevel>4</WarningLevel>
-  </PropertyGroup>
-  <PropertyGroup Condition=" '$(Configuration)|$(Platform)' == 'Release|AnyCPU' ">
-    <DebugType>pdbonly</DebugType>
-    <Optimize>true</Optimize>
-    <DefineConstants>TRACE;SILVERLIGHT</DefineConstants>
-    <NoStdLib>true</NoStdLib>
-    <NoConfig>true</NoConfig>
-    <ErrorReport>prompt</ErrorReport>
-    <WarningLevel>4</WarningLevel>
-  </PropertyGroup>
-  <PropertyGroup>
-    <SignAssembly>true</SignAssembly>
-  </PropertyGroup>
-  <PropertyGroup>
-    <AssemblyOriginatorKeyFile>Cocktail.snk</AssemblyOriginatorKeyFile>
-  </PropertyGroup>
-  <ItemGroup>
-    <Reference Include="IdeaBlade.Core.SL">
-      <SpecificVersion>False</SpecificVersion>
-      <HintPath>..\..\..\..\..\..\DevForce 2012\Silverlight Assemblies\IdeaBlade.Core.SL.dll</HintPath>
-    </Reference>
-    <Reference Include="IdeaBlade.EntityModel.SL">
-      <SpecificVersion>False</SpecificVersion>
-      <HintPath>..\..\..\..\..\..\DevForce 2012\Silverlight Assemblies\IdeaBlade.EntityModel.SL.dll</HintPath>
-    </Reference>
-    <Reference Include="IdeaBlade.Validation.SL">
-      <SpecificVersion>False</SpecificVersion>
-      <HintPath>..\..\..\..\..\..\DevForce 2012\Silverlight Assemblies\IdeaBlade.Validation.SL.dll</HintPath>
-    </Reference>
-    <Reference Include="mscorlib" />
-    <Reference Include="System.ComponentModel.DataAnnotations" />
-    <Reference Include="System.Runtime.Serialization" />
-    <Reference Include="System.Windows" />
-    <Reference Include="system" />
-    <Reference Include="System.Core" />
-  </ItemGroup>
-  <ItemGroup>
-    <Compile Include="NorthwindIB.IB.Designer.cs" />
-<<<<<<< HEAD
-=======
-    <Compile Include="NorthwindIBEntities.cs" />
-    <Compile Include="PageProjection.cs" />
->>>>>>> c1fe3798
-    <Compile Include="Properties\AssemblyInfo.cs" />
-  </ItemGroup>
-  <ItemGroup>
-    <None Include="Cocktail.snk" />
-  </ItemGroup>
-  <Import Project="$(MSBuildExtensionsPath32)\Microsoft\Silverlight\$(SilverlightVersion)\Microsoft.Silverlight.CSharp.targets" />
-  <ProjectExtensions>
-    <VisualStudio>
-      <FlavorProperties GUID="{A1591282-1198-4647-A2B1-27E5FF5F6F3B}">
-        <SilverlightProjectProperties />
-      </FlavorProperties>
-    </VisualStudio>
-  </ProjectExtensions>
-  <Import Project="$(SolutionDir)\.nuget\nuget.targets" />
-  <!-- To modify your build process, add your task inside one of the targets below and uncomment it. 
-       Other similar extension points exist, see Microsoft.Common.targets.
-  <Target Name="BeforeBuild">
-  </Target>
-  <Target Name="AfterBuild">
-  </Target>
-  -->
+﻿<?xml version="1.0" encoding="utf-8"?>
+<Project ToolsVersion="4.0" DefaultTargets="Build" xmlns="http://schemas.microsoft.com/developer/msbuild/2003">
+  <PropertyGroup>
+    <Configuration Condition=" '$(Configuration)' == '' ">Debug</Configuration>
+    <Platform Condition=" '$(Platform)' == '' ">AnyCPU</Platform>
+    <ProductVersion>8.0.50727</ProductVersion>
+    <SchemaVersion>2.0</SchemaVersion>
+    <ProjectGuid>{B920BE08-ECDB-42CE-AD08-4D2B6426A2FE}</ProjectGuid>
+    <ProjectTypeGuids>{A1591282-1198-4647-A2B1-27E5FF5F6F3B};{fae04ec0-301f-11d3-bf4b-00c04f79efbc}</ProjectTypeGuids>
+    <OutputType>Library</OutputType>
+    <AppDesignerFolder>Properties</AppDesignerFolder>
+    <RootNamespace>Test.Model</RootNamespace>
+    <AssemblyName>Test.Model.SL</AssemblyName>
+    <TargetFrameworkIdentifier>Silverlight</TargetFrameworkIdentifier>
+    <TargetFrameworkVersion>v5.0</TargetFrameworkVersion>
+    <SilverlightVersion>$(TargetFrameworkVersion)</SilverlightVersion>
+    <SilverlightApplication>false</SilverlightApplication>
+    <ValidateXaml>true</ValidateXaml>
+    <ThrowErrorsInValidation>true</ThrowErrorsInValidation>
+    <TargetFrameworkProfile />
+    <BaseOutputPath>Bin.SL5</BaseOutputPath>
+    <OutputPath>$(BaseOutputPath)\$(Configuration)</OutputPath>
+    <SolutionDir Condition="$(SolutionDir) == '' Or $(SolutionDir) == '*Undefined*'">..\..\</SolutionDir>
+    <RestorePackages>true</RestorePackages>
+  </PropertyGroup>
+  <!-- This property group is only here to support building this project using the 
+       MSBuild 3.5 toolset. In order to work correctly with this older toolset, it needs 
+       to set the TargetFrameworkVersion to v3.5 -->
+  <PropertyGroup Condition="'$(MSBuildToolsVersion)' == '3.5'">
+    <TargetFrameworkVersion>v3.5</TargetFrameworkVersion>
+  </PropertyGroup>
+  <PropertyGroup Condition=" '$(Configuration)|$(Platform)' == 'Debug|AnyCPU' ">
+    <DebugSymbols>true</DebugSymbols>
+    <DebugType>full</DebugType>
+    <Optimize>false</Optimize>
+    <DefineConstants>DEBUG;TRACE;SILVERLIGHT</DefineConstants>
+    <NoStdLib>true</NoStdLib>
+    <NoConfig>true</NoConfig>
+    <ErrorReport>prompt</ErrorReport>
+    <WarningLevel>4</WarningLevel>
+  </PropertyGroup>
+  <PropertyGroup Condition=" '$(Configuration)|$(Platform)' == 'Release|AnyCPU' ">
+    <DebugType>pdbonly</DebugType>
+    <Optimize>true</Optimize>
+    <DefineConstants>TRACE;SILVERLIGHT</DefineConstants>
+    <NoStdLib>true</NoStdLib>
+    <NoConfig>true</NoConfig>
+    <ErrorReport>prompt</ErrorReport>
+    <WarningLevel>4</WarningLevel>
+  </PropertyGroup>
+  <PropertyGroup>
+    <SignAssembly>true</SignAssembly>
+  </PropertyGroup>
+  <PropertyGroup>
+    <AssemblyOriginatorKeyFile>Cocktail.snk</AssemblyOriginatorKeyFile>
+  </PropertyGroup>
+  <ItemGroup>
+    <Reference Include="IdeaBlade.Core.SL">
+      <SpecificVersion>False</SpecificVersion>
+      <HintPath>..\..\..\..\..\..\DevForce 2012\Silverlight Assemblies\IdeaBlade.Core.SL.dll</HintPath>
+    </Reference>
+    <Reference Include="IdeaBlade.EntityModel.SL">
+      <SpecificVersion>False</SpecificVersion>
+      <HintPath>..\..\..\..\..\..\DevForce 2012\Silverlight Assemblies\IdeaBlade.EntityModel.SL.dll</HintPath>
+    </Reference>
+    <Reference Include="IdeaBlade.Validation.SL">
+      <SpecificVersion>False</SpecificVersion>
+      <HintPath>..\..\..\..\..\..\DevForce 2012\Silverlight Assemblies\IdeaBlade.Validation.SL.dll</HintPath>
+    </Reference>
+    <Reference Include="mscorlib" />
+    <Reference Include="System.ComponentModel.DataAnnotations" />
+    <Reference Include="System.Runtime.Serialization" />
+    <Reference Include="System.Windows" />
+    <Reference Include="system" />
+    <Reference Include="System.Core" />
+  </ItemGroup>
+  <ItemGroup>
+    <Compile Include="NorthwindIB.IB.Designer.cs" />
+    <Compile Include="PageProjection.cs" />
+    <Compile Include="Properties\AssemblyInfo.cs" />
+  </ItemGroup>
+  <ItemGroup>
+    <None Include="Cocktail.snk" />
+  </ItemGroup>
+  <Import Project="$(MSBuildExtensionsPath32)\Microsoft\Silverlight\$(SilverlightVersion)\Microsoft.Silverlight.CSharp.targets" />
+  <ProjectExtensions>
+    <VisualStudio>
+      <FlavorProperties GUID="{A1591282-1198-4647-A2B1-27E5FF5F6F3B}">
+        <SilverlightProjectProperties />
+      </FlavorProperties>
+    </VisualStudio>
+  </ProjectExtensions>
+  <Import Project="$(SolutionDir)\.nuget\nuget.targets" />
+  <!-- To modify your build process, add your task inside one of the targets below and uncomment it. 
+       Other similar extension points exist, see Microsoft.Common.targets.
+  <Target Name="BeforeBuild">
+  </Target>
+  <Target Name="AfterBuild">
+  </Target>
+  -->
 </Project>