--- conflicted
+++ resolved
@@ -1,136 +1,115 @@
-﻿<?xml version="1.0" encoding="utf-8"?>
-<Project ToolsVersion="4.0" DefaultTargets="Build" xmlns="http://schemas.microsoft.com/developer/msbuild/2003">
-  <PropertyGroup>
-    <Configuration Condition=" '$(Configuration)' == '' ">Debug</Configuration>
-    <Platform Condition=" '$(Platform)' == '' ">AnyCPU</Platform>
-    <ProductVersion>8.0.30703</ProductVersion>
-    <SchemaVersion>2.0</SchemaVersion>
-    <ProjectGuid>{12BEA1AF-5380-4024-BEDD-C914B0C15178}</ProjectGuid>
-    <OutputType>Library</OutputType>
-    <AppDesignerFolder>Properties</AppDesignerFolder>
-    <RootNamespace>Test.Model</RootNamespace>
-    <AssemblyName>Test.Model</AssemblyName>
-    <TargetFrameworkVersion>v4.5</TargetFrameworkVersion>
-    <FileAlignment>512</FileAlignment>
-    <BaseOutputPath>Bin</BaseOutputPath>
-    <OutputPath>$(BaseOutputPath)\$(Configuration)</OutputPath>
-<<<<<<< HEAD
-    <TargetFrameworkProfile />
-=======
->>>>>>> 6399465e
-    <SolutionDir Condition="$(SolutionDir) == '' Or $(SolutionDir) == '*Undefined*'">..\..\</SolutionDir>
-    <RestorePackages>true</RestorePackages>
-  </PropertyGroup>
-  <PropertyGroup Condition=" '$(Configuration)|$(Platform)' == 'Debug|AnyCPU' ">
-    <DebugSymbols>true</DebugSymbols>
-    <DebugType>full</DebugType>
-    <Optimize>false</Optimize>
-    <DefineConstants>DEBUG;TRACE</DefineConstants>
-    <ErrorReport>prompt</ErrorReport>
-    <WarningLevel>4</WarningLevel>
-    <Prefer32Bit>false</Prefer32Bit>
-  </PropertyGroup>
-  <PropertyGroup Condition=" '$(Configuration)|$(Platform)' == 'Release|AnyCPU' ">
-    <DebugType>pdbonly</DebugType>
-    <Optimize>true</Optimize>
-    <DefineConstants>TRACE</DefineConstants>
-    <ErrorReport>prompt</ErrorReport>
-    <WarningLevel>4</WarningLevel>
-    <Prefer32Bit>false</Prefer32Bit>
-  </PropertyGroup>
-  <PropertyGroup>
-    <SignAssembly>true</SignAssembly>
-  </PropertyGroup>
-  <PropertyGroup>
-    <AssemblyOriginatorKeyFile>Cocktail.snk</AssemblyOriginatorKeyFile>
-  </PropertyGroup>
-  <ItemGroup>
-    <Reference Include="EntityFramework, Version=5.0.0.0, Culture=neutral, PublicKeyToken=b77a5c561934e089, processorArchitecture=MSIL">
-      <SpecificVersion>False</SpecificVersion>
-      <HintPath>..\..\packages\EntityFramework.5.0.0-rc\lib\net45\EntityFramework.dll</HintPath>
-    </Reference>
-    <Reference Include="IdeaBlade.Core, Version=6.1.8.0, Culture=neutral, PublicKeyToken=287b5094865421c0, processorArchitecture=MSIL">
-      <SpecificVersion>False</SpecificVersion>
-      <HintPath>..\..\..\..\..\..\DevForce 2012\Desktop Assemblies\IdeaBlade.Core.dll</HintPath>
-    </Reference>
-    <Reference Include="IdeaBlade.EntityModel, Version=6.1.8.0, Culture=neutral, PublicKeyToken=287b5094865421c0, processorArchitecture=MSIL">
-      <SpecificVersion>False</SpecificVersion>
-      <HintPath>..\..\..\..\..\..\DevForce 2012\Desktop Assemblies\IdeaBlade.EntityModel.dll</HintPath>
-    </Reference>
-    <Reference Include="IdeaBlade.Linq, Version=7.0.0.0, Culture=neutral, PublicKeyToken=287b5094865421c0, processorArchitecture=MSIL">
-      <SpecificVersion>False</SpecificVersion>
-    </Reference>
-    <Reference Include="IdeaBlade.Validation, Version=6.1.8.0, Culture=neutral, PublicKeyToken=287b5094865421c0, processorArchitecture=MSIL">
-      <SpecificVersion>False</SpecificVersion>
-      <HintPath>..\..\..\..\..\..\DevForce 2012\Desktop Assemblies\IdeaBlade.Validation.dll</HintPath>
-    </Reference>
-    <Reference Include="System" />
-    <Reference Include="System.ComponentModel.DataAnnotations" />
-    <Reference Include="System.Core" />
-    <Reference Include="System.Data" />
-    <Reference Include="System.Data.Entity" />
-    <Reference Include="System.Runtime.Serialization" />
-    <Reference Include="System.Security" />
-    <Reference Include="System.Xml" />
-  </ItemGroup>
-  <ItemGroup>
-    <Compile Include="NorthwindIB.IB.Designer.cs">
-      <DependentUpon>NorthwindIB.edmx.tt</DependentUpon>
-    </Compile>
-<<<<<<< HEAD
-    <Compile Include="Properties\AssemblyInfo.cs" />
-  </ItemGroup>
-  <ItemGroup>
-    <None Include="App.Config" />
-=======
-    <Compile Include="NorthwindIBDbContext.cs" />
-    <Compile Include="NorthwindIBEntities.cs" />
-    <Compile Include="Properties\AssemblyInfo.cs" />
-  </ItemGroup>
-  <ItemGroup>
-    <EntityDeploy Include="NorthwindIB.edmx">
-      <EntityManagerName>.NorthwindIBEntities</EntityManagerName>
-      <CodeGenNamespace>__default__</CodeGenNamespace>
-    </EntityDeploy>
-  </ItemGroup>
-  <ItemGroup>
->>>>>>> 6399465e
-    <None Include="Cocktail.snk" />
-    <None Include="NorthwindIB.edmx.ReadMe">
-      <AutoGen>True</AutoGen>
-      <DesignTime>True</DesignTime>
-      <DependentUpon>NorthwindIB.edmx.tt</DependentUpon>
-    </None>
-    <None Include="NorthwindIB.edmx.tt">
-      <Generator>TextTemplatingFileGenerator</Generator>
-      <TemplateName>DomainModelTemplate</TemplateName>
-      <LastGenOutput>NorthwindIB.edmx.ReadMe</LastGenOutput>
-    </None>
-<<<<<<< HEAD
-=======
-    <EmbeddedResource Include="NorthwindIBEntities.ibmmx">
-      <HashCode>740720244</HashCode>
-    </EmbeddedResource>
->>>>>>> 6399465e
-    <None Include="packages.config" />
-  </ItemGroup>
-  <ItemGroup>
-    <Service Include="{508349B6-6B84-4DF5-91F0-309BEEBAD82D}" />
-  </ItemGroup>
-  <ItemGroup>
-    <EntityDeploy Include="NorthwindIB.edmx">
-      <LastGenOutput>NorthwindIB.Designer.cs</LastGenOutput>
-      <EntityManagerName>.NorthwindIBEntities</EntityManagerName>
-      <CodeGenNamespace>__default__</CodeGenNamespace>
-    </EntityDeploy>
-  </ItemGroup>
-  <Import Project="$(MSBuildToolsPath)\Microsoft.CSharp.targets" />
-  <Import Project="$(SolutionDir)\.nuget\nuget.targets" />
-  <!-- To modify your build process, add your task inside one of the targets below and uncomment it. 
-       Other similar extension points exist, see Microsoft.Common.targets.
-  <Target Name="BeforeBuild">
-  </Target>
-  <Target Name="AfterBuild">
-  </Target>
-  -->
+﻿<?xml version="1.0" encoding="utf-8"?>
+<Project ToolsVersion="4.0" DefaultTargets="Build" xmlns="http://schemas.microsoft.com/developer/msbuild/2003">
+  <PropertyGroup>
+    <Configuration Condition=" '$(Configuration)' == '' ">Debug</Configuration>
+    <Platform Condition=" '$(Platform)' == '' ">AnyCPU</Platform>
+    <ProductVersion>8.0.30703</ProductVersion>
+    <SchemaVersion>2.0</SchemaVersion>
+    <ProjectGuid>{12BEA1AF-5380-4024-BEDD-C914B0C15178}</ProjectGuid>
+    <OutputType>Library</OutputType>
+    <AppDesignerFolder>Properties</AppDesignerFolder>
+    <RootNamespace>Test.Model</RootNamespace>
+    <AssemblyName>Test.Model</AssemblyName>
+    <TargetFrameworkVersion>v4.5</TargetFrameworkVersion>
+    <FileAlignment>512</FileAlignment>
+    <BaseOutputPath>Bin</BaseOutputPath>
+    <OutputPath>$(BaseOutputPath)\$(Configuration)</OutputPath>
+    <SolutionDir Condition="$(SolutionDir) == '' Or $(SolutionDir) == '*Undefined*'">..\..\</SolutionDir>
+    <RestorePackages>true</RestorePackages>
+  </PropertyGroup>
+  <PropertyGroup Condition=" '$(Configuration)|$(Platform)' == 'Debug|AnyCPU' ">
+    <DebugSymbols>true</DebugSymbols>
+    <DebugType>full</DebugType>
+    <Optimize>false</Optimize>
+    <DefineConstants>DEBUG;TRACE</DefineConstants>
+    <ErrorReport>prompt</ErrorReport>
+    <WarningLevel>4</WarningLevel>
+    <Prefer32Bit>false</Prefer32Bit>
+  </PropertyGroup>
+  <PropertyGroup Condition=" '$(Configuration)|$(Platform)' == 'Release|AnyCPU' ">
+    <DebugType>pdbonly</DebugType>
+    <Optimize>true</Optimize>
+    <DefineConstants>TRACE</DefineConstants>
+    <ErrorReport>prompt</ErrorReport>
+    <WarningLevel>4</WarningLevel>
+    <Prefer32Bit>false</Prefer32Bit>
+  </PropertyGroup>
+  <PropertyGroup>
+    <SignAssembly>true</SignAssembly>
+  </PropertyGroup>
+  <PropertyGroup>
+    <AssemblyOriginatorKeyFile>Cocktail.snk</AssemblyOriginatorKeyFile>
+  </PropertyGroup>
+  <ItemGroup>
+    <Reference Include="EntityFramework, Version=5.0.0.0, Culture=neutral, PublicKeyToken=b77a5c561934e089, processorArchitecture=MSIL">
+      <SpecificVersion>False</SpecificVersion>
+      <HintPath>..\..\packages\EntityFramework.5.0.0-rc\lib\net45\EntityFramework.dll</HintPath>
+    </Reference>
+    <Reference Include="IdeaBlade.Core">
+      <SpecificVersion>False</SpecificVersion>
+      <HintPath>..\..\..\..\..\..\DevForce 2012\Desktop Assemblies\IdeaBlade.Core.dll</HintPath>
+    </Reference>
+    <Reference Include="IdeaBlade.EntityModel">
+      <SpecificVersion>False</SpecificVersion>
+      <HintPath>..\..\..\..\..\..\DevForce 2012\Desktop Assemblies\IdeaBlade.EntityModel.dll</HintPath>
+    </Reference>
+    <Reference Include="IdeaBlade.Linq">
+      <SpecificVersion>False</SpecificVersion>
+      <HintPath>..\..\..\..\..\..\DevForce 2012\Desktop Assemblies\IdeaBlade.Linq.dll</HintPath>
+    </Reference>
+    <Reference Include="IdeaBlade.Validation">
+      <SpecificVersion>False</SpecificVersion>
+      <HintPath>..\..\..\..\..\..\DevForce 2012\Desktop Assemblies\IdeaBlade.Validation.dll</HintPath>
+    </Reference>
+    <Reference Include="System" />
+    <Reference Include="System.ComponentModel.DataAnnotations" />
+    <Reference Include="System.Core" />
+    <Reference Include="System.Data" />
+    <Reference Include="System.Data.Entity" />
+    <Reference Include="System.Runtime.Serialization" />
+    <Reference Include="System.Security" />
+    <Reference Include="System.Xml" />
+  </ItemGroup>
+  <ItemGroup>
+    <Compile Include="NorthwindIB.IB.Designer.cs">
+      <DependentUpon>NorthwindIB.edmx.tt</DependentUpon>
+    </Compile>
+    <Compile Include="NorthwindIBDbContext.cs" />
+    <Compile Include="Properties\AssemblyInfo.cs" />
+  </ItemGroup>
+  <ItemGroup>
+    <None Include="Cocktail.snk" />
+    <None Include="NorthwindIB.edmx.ReadMe">
+      <AutoGen>True</AutoGen>
+      <DesignTime>True</DesignTime>
+      <DependentUpon>NorthwindIB.edmx.tt</DependentUpon>
+    </None>
+    <None Include="NorthwindIB.edmx.tt">
+      <Generator>TextTemplatingFileGenerator</Generator>
+      <TemplateName>DomainModelTemplate</TemplateName>
+      <LastGenOutput>NorthwindIB.edmx.ReadMe</LastGenOutput>
+    </None>
+    <None Include="packages.config">
+      <SubType>Designer</SubType>
+    </None>
+  </ItemGroup>
+  <ItemGroup>
+    <Service Include="{508349B6-6B84-4DF5-91F0-309BEEBAD82D}" />
+  </ItemGroup>
+  <ItemGroup>
+    <EntityDeploy Include="NorthwindIB.edmx">
+      <LastGenOutput>NorthwindIB.Designer.cs</LastGenOutput>
+      <EntityManagerName>.NorthwindIBEntities</EntityManagerName>
+      <CodeGenNamespace>__default__</CodeGenNamespace>
+    </EntityDeploy>
+  </ItemGroup>
+  <Import Project="$(MSBuildToolsPath)\Microsoft.CSharp.targets" />
+  <Import Project="$(SolutionDir)\.nuget\nuget.targets" />
+  <!-- To modify your build process, add your task inside one of the targets below and uncomment it. 
+       Other similar extension points exist, see Microsoft.Common.targets.
+  <Target Name="BeforeBuild">
+  </Target>
+  <Target Name="AfterBuild">
+  </Target>
+  -->
 </Project>