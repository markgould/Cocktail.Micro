--- conflicted
+++ resolved
@@ -31,10 +31,5 @@
 //
 // You can specify all the values or you can default the Build and Revision Numbers 
 // by using the '*' as shown below:
-<<<<<<< HEAD
-[assembly: AssemblyVersion("0.2.0")]
-[assembly: AssemblyFileVersion("0.2.0")]
-=======
-[assembly: AssemblyVersion("2.2.1")]
-[assembly: AssemblyFileVersion("2.2.1")]
->>>>>>> da0c649c
+[assembly: AssemblyVersion("0.2.1")]
+[assembly: AssemblyFileVersion("0.2.1")]