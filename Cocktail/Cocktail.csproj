﻿<?xml version="1.0" encoding="utf-8"?>
<Project ToolsVersion="4.0" DefaultTargets="Build" xmlns="http://schemas.microsoft.com/developer/msbuild/2003">
  <PropertyGroup>
    <Configuration Condition=" '$(Configuration)' == '' ">Debug</Configuration>
    <Platform Condition=" '$(Platform)' == '' ">AnyCPU</Platform>
    <ProductVersion>8.0.30703</ProductVersion>
    <SchemaVersion>2.0</SchemaVersion>
    <ProjectGuid>{10F63FBB-FB0D-4B76-9E3F-5979D19CB01F}</ProjectGuid>
    <OutputType>Library</OutputType>
    <AppDesignerFolder>Properties</AppDesignerFolder>
    <RootNamespace>Cocktail</RootNamespace>
    <AssemblyName>Cocktail</AssemblyName>
    <TargetFrameworkVersion>v4.5</TargetFrameworkVersion>
    <FileAlignment>512</FileAlignment>
    <BaseOutputPath>Bin</BaseOutputPath>
    <IntermediateOutputPath>obj\$(Configuration)</IntermediateOutputPath>
    <OutputPath>$(BaseOutputPath)\$(Configuration)</OutputPath>
    <DocumentationFile>$(BaseOutputPath)\$(Configuration)\Cocktail.xml</DocumentationFile>
    <SkipPostSharp>True</SkipPostSharp>
<<<<<<< HEAD
    <TargetFrameworkProfile />
=======
>>>>>>> 6399465e
    <SolutionDir Condition="$(SolutionDir) == '' Or $(SolutionDir) == '*Undefined*'">..\</SolutionDir>
    <RestorePackages>true</RestorePackages>
  </PropertyGroup>
  <PropertyGroup Condition=" '$(Configuration)|$(Platform)' == 'Debug|AnyCPU' ">
    <DebugSymbols>true</DebugSymbols>
    <DebugType>full</DebugType>
    <Optimize>false</Optimize>
    <DefineConstants>DEBUG;TRACE</DefineConstants>
    <ErrorReport>prompt</ErrorReport>
    <WarningLevel>4</WarningLevel>
    <Prefer32Bit>false</Prefer32Bit>
  </PropertyGroup>
  <PropertyGroup Condition=" '$(Configuration)|$(Platform)' == 'Release|AnyCPU' ">
    <DebugType>pdbonly</DebugType>
    <Optimize>true</Optimize>
    <DefineConstants>TRACE</DefineConstants>
    <ErrorReport>prompt</ErrorReport>
    <WarningLevel>4</WarningLevel>
    <Prefer32Bit>false</Prefer32Bit>
  </PropertyGroup>
  <PropertyGroup>
    <SignAssembly>true</SignAssembly>
  </PropertyGroup>
  <PropertyGroup>
    <AssemblyOriginatorKeyFile>Cocktail.snk</AssemblyOriginatorKeyFile>
  </PropertyGroup>
  <PropertyGroup>
    <RunPostBuildEvent>OnOutputUpdated</RunPostBuildEvent>
  </PropertyGroup>
  <ItemGroup>
    <Reference Include="Caliburn.Micro">
      <HintPath>..\packages\Caliburn.Micro.1.3.1\lib\net40\Caliburn.Micro.dll</HintPath>
    </Reference>
    <Reference Include="IdeaBlade.Core, Version=6.1.8.0, Culture=neutral, PublicKeyToken=287b5094865421c0, processorArchitecture=MSIL">
      <SpecificVersion>False</SpecificVersion>
      <HintPath>..\..\..\..\..\DevForce 2012\Desktop Assemblies\IdeaBlade.Core.dll</HintPath>
    </Reference>
    <Reference Include="IdeaBlade.EntityModel, Version=6.1.8.0, Culture=neutral, PublicKeyToken=287b5094865421c0, processorArchitecture=MSIL">
      <SpecificVersion>False</SpecificVersion>
      <HintPath>..\..\..\..\..\DevForce 2012\Desktop Assemblies\IdeaBlade.EntityModel.dll</HintPath>
    </Reference>
    <Reference Include="IdeaBlade.Linq, Version=6.1.8.0, Culture=neutral, PublicKeyToken=287b5094865421c0, processorArchitecture=MSIL">
      <SpecificVersion>False</SpecificVersion>
      <HintPath>..\..\..\..\..\DevForce 2012\Desktop Assemblies\IdeaBlade.Linq.dll</HintPath>
    </Reference>
    <Reference Include="IdeaBlade.Validation, Version=6.1.8.0, Culture=neutral, PublicKeyToken=287b5094865421c0, processorArchitecture=MSIL">
      <SpecificVersion>False</SpecificVersion>
      <HintPath>..\..\..\..\..\DevForce 2012\Desktop Assemblies\IdeaBlade.Validation.dll</HintPath>
    </Reference>
    <Reference Include="PresentationCore" />
    <Reference Include="PresentationFramework" />
    <Reference Include="System" />
    <Reference Include="System.ComponentModel.Composition" />
    <Reference Include="System.ComponentModel.DataAnnotations" />
    <Reference Include="System.Core" />
    <Reference Include="System.Xaml" />
    <Reference Include="WindowsBase" />
  </ItemGroup>
  <ItemGroup>
    <Compile Include="AuthenticationService.cs" />
    <Compile Include="AuthenticationService.NET.cs">
      <DependentUpon>AuthenticationService.cs</DependentUpon>
    </Compile>
    <Compile Include="BinaryToImageSourceConverter.cs" />
    <Compile Include="BusyWatcher.cs" />
    <Compile Include="EntityManagerProvider.NET.cs">
      <DependentUpon>EntityManagerProvider.cs</DependentUpon>
    </Compile>
    <Compile Include="EntityNotFoundException.cs" />
    <Compile Include="Factory.cs" />
    <Compile Include="FakeBackingStore.NET.cs">
      <DependentUpon>FakeBackingStore.cs</DependentUpon>
    </Compile>
    <Compile Include="FakeStoreEntityManagerProviderFns.NET.cs">
      <DependentUpon>FakeStoreEntityManagerProviderFns.cs</DependentUpon>
    </Compile>
    <Compile Include="IAuthenticationService.NET.cs">
      <DependentUpon>IAuthenticationService.cs</DependentUpon>
    </Compile>
    <Compile Include="IFactory.cs" />
    <Compile Include="IRepository.cs" />
    <Compile Include="IUnitOfWork.cs" />
    <Compile Include="Composition.cs" />
    <Compile Include="Composition.Client.cs">
      <DependentUpon>Composition.cs</DependentUpon>
    </Compile>
    <Compile Include="ConnectionOptions.cs" />
    <Compile Include="DataChangedEventArgs.cs" />
    <Compile Include="DefaultDebugLogger.cs" />
    <Compile Include="DefaultEntityManagerSyncInterceptor.cs" />
    <Compile Include="DesignTimeViewModelLocatorBase.cs" />
    <Compile Include="DialogButton.cs" />
    <Compile Include="DialogHostBase.cs" />
    <Compile Include="DialogHostFns.cs" />
    <Compile Include="DialogManager.cs" />
    <Compile Include="EntityManagerDelegate.cs" />
    <Compile Include="EntityManagerEventMessage.cs" />
    <Compile Include="EntityManagerProvider.cs" />
    <Compile Include="EntityManagerSyncInterceptor.cs" />
    <Compile Include="EntityManagerWrapper.cs" />
    <Compile Include="EventFns.cs" />
    <Compile Include="FakeBackingStore.cs" />
    <Compile Include="FakeStoreEntityManagerProviderFns.cs" />
    <Compile Include="FrameworkBootstrapper.cs" />
    <Compile Include="HarnessViewModel.cs" />
    <Compile Include="IAuthenticationService.cs" />
    <Compile Include="IBusyWatcher.cs" />
    <Compile Include="IConnectionOptionsResolver.cs" />
    <Compile Include="IDialogHost.cs" />
    <Compile Include="IDialogManager.cs" />
    <Compile Include="IDiscoverableViewModel.cs" />
    <Compile Include="IEntityManagerProvider.cs" />
    <Compile Include="IEntityManagerSyncInterceptor.cs" />
    <Compile Include="IHarnessAware.cs" />
    <Compile Include="ISampleDataProvider.cs" />
    <Compile Include="IValidationErrorNotification.cs" />
    <Compile Include="LogFns.cs" />
    <Compile Include="MessageBoxBase.cs" />
    <Compile Include="NavigationProcessor.cs" />
    <Compile Include="NavigationService.cs" />
    <Compile Include="ObjectManager.cs" />
    <Compile Include="PartLocator.cs" />
    <Compile Include="PathToImageSourceConverter.cs" />
    <Compile Include="PrincipalChangedMessage.cs" />
    <Compile Include="Properties\AssemblyInfo.cs" />
    <Compile Include="Repository.cs" />
    <Compile Include="Dialog.cs" />
    <Compile Include="StringResources.Designer.cs">
      <AutoGen>True</AutoGen>
      <DesignTime>True</DesignTime>
      <DependentUpon>StringResources.resx</DependentUpon>
    </Compile>
    <Compile Include="SyncDataMessage.cs" />
    <Compile Include="TraceLogger.cs" />
    <Compile Include="UnitOfWork.cs" />
    <Compile Include="ValueConverterConvention.cs" />
    <Compile Include="ValueConverterConventionRegistry.cs" />
    <Compile Include="VisualStates.cs" />
    <Compile Include="WeakRefDictionary.cs" />
  </ItemGroup>
  <ItemGroup>
    <Page Include="Desktop\DialogHostView.xaml">
      <Generator>MSBuild:Compile</Generator>
      <SubType>Designer</SubType>
    </Page>
    <Page Include="Desktop\HarnessView.xaml">
      <Generator>MSBuild:Compile</Generator>
      <SubType>Designer</SubType>
    </Page>
    <Page Include="MessageBoxView.xaml">
      <Generator>MSBuild:Compile</Generator>
      <SubType>Designer</SubType>
    </Page>
  </ItemGroup>
  <ItemGroup>
    <EmbeddedResource Include="StringResources.resx">
      <Generator>ResXFileCodeGenerator</Generator>
      <LastGenOutput>StringResources.Designer.cs</LastGenOutput>
    </EmbeddedResource>
  </ItemGroup>
  <ItemGroup>
    <None Include="..\Documentation\CocktailHelpReference.dxp">
      <Link>CocktailHelpReference.dxp</Link>
    </None>
    <None Include="Cocktail.snk" />
    <None Include="packages.config" />
  </ItemGroup>
  <Import Project="$(MSBuildToolsPath)\Microsoft.CSharp.targets" />
  <PropertyGroup>
    <PostBuildEvent>mkdir "$(SolutionDir)Bin\.NET 4\$(ConfigurationName)"
xcopy "$(TargetDir)$(TargetName).dll" "$(SolutionDir)Bin\.NET 4\$(ConfigurationName)" /y
xcopy "$(TargetDir)$(TargetName).xml" "$(SolutionDir)Bin\.NET 4\$(ConfigurationName)" /y</PostBuildEvent>
  </PropertyGroup>
  <ProjectExtensions>
    <VisualStudio>
      <UserProperties DocumentXCommentEditorState="&lt;HtmlEditState&gt;&#xA;  &lt;Attributes&gt;&#xA;    &lt;Attribute key=&quot;dtscrollpos&quot; valuetype=&quot;integer&quot;&gt;380&lt;/Attribute&gt;&#xA;    &lt;Attribute key=&quot;lang_VB&quot; valuetype=&quot;string&quot;&gt;on&lt;/Attribute&gt;&#xA;    &lt;Attribute key=&quot;lang_VBUsage&quot; valuetype=&quot;string&quot;&gt;on&lt;/Attribute&gt;&#xA;    &lt;Attribute key=&quot;lang_CS&quot; valuetype=&quot;string&quot;&gt;on&lt;/Attribute&gt;&#xA;    &lt;Attribute key=&quot;lang_CPP2005&quot; valuetype=&quot;string&quot;&gt;on&lt;/Attribute&gt;&#xA;    &lt;Attribute key=&quot;inheritedMembers&quot; valuetype=&quot;string&quot;&gt;on&lt;/Attribute&gt;&#xA;    &lt;Attribute key=&quot;protectedMembers&quot; valuetype=&quot;string&quot;&gt;on&lt;/Attribute&gt;&#xA;    &lt;Attribute key=&quot;SyntaxGroup_SelectedTab&quot; valuetype=&quot;string&quot;&gt;SyntaxTab_VB&lt;/Attribute&gt;&#xA;  &lt;/Attributes&gt;&#xA;&lt;/HtmlEditState&gt;" />
    </VisualStudio>
  </ProjectExtensions>
  <Import Project="$(SolutionDir)\.nuget\nuget.targets" />
  <!-- To modify your build process, add your task inside one of the targets below and uncomment it. 
       Other similar extension points exist, see Microsoft.Common.targets.
  <Target Name="BeforeBuild">
  </Target>
  <Target Name="AfterBuild">
  </Target>
  -->
</Project><|MERGE_RESOLUTION|>--- conflicted
+++ resolved
@@ -1,210 +1,207 @@
-﻿<?xml version="1.0" encoding="utf-8"?>
-<Project ToolsVersion="4.0" DefaultTargets="Build" xmlns="http://schemas.microsoft.com/developer/msbuild/2003">
-  <PropertyGroup>
-    <Configuration Condition=" '$(Configuration)' == '' ">Debug</Configuration>
-    <Platform Condition=" '$(Platform)' == '' ">AnyCPU</Platform>
-    <ProductVersion>8.0.30703</ProductVersion>
-    <SchemaVersion>2.0</SchemaVersion>
-    <ProjectGuid>{10F63FBB-FB0D-4B76-9E3F-5979D19CB01F}</ProjectGuid>
-    <OutputType>Library</OutputType>
-    <AppDesignerFolder>Properties</AppDesignerFolder>
-    <RootNamespace>Cocktail</RootNamespace>
-    <AssemblyName>Cocktail</AssemblyName>
-    <TargetFrameworkVersion>v4.5</TargetFrameworkVersion>
-    <FileAlignment>512</FileAlignment>
-    <BaseOutputPath>Bin</BaseOutputPath>
-    <IntermediateOutputPath>obj\$(Configuration)</IntermediateOutputPath>
-    <OutputPath>$(BaseOutputPath)\$(Configuration)</OutputPath>
-    <DocumentationFile>$(BaseOutputPath)\$(Configuration)\Cocktail.xml</DocumentationFile>
-    <SkipPostSharp>True</SkipPostSharp>
-<<<<<<< HEAD
-    <TargetFrameworkProfile />
-=======
->>>>>>> 6399465e
-    <SolutionDir Condition="$(SolutionDir) == '' Or $(SolutionDir) == '*Undefined*'">..\</SolutionDir>
-    <RestorePackages>true</RestorePackages>
-  </PropertyGroup>
-  <PropertyGroup Condition=" '$(Configuration)|$(Platform)' == 'Debug|AnyCPU' ">
-    <DebugSymbols>true</DebugSymbols>
-    <DebugType>full</DebugType>
-    <Optimize>false</Optimize>
-    <DefineConstants>DEBUG;TRACE</DefineConstants>
-    <ErrorReport>prompt</ErrorReport>
-    <WarningLevel>4</WarningLevel>
-    <Prefer32Bit>false</Prefer32Bit>
-  </PropertyGroup>
-  <PropertyGroup Condition=" '$(Configuration)|$(Platform)' == 'Release|AnyCPU' ">
-    <DebugType>pdbonly</DebugType>
-    <Optimize>true</Optimize>
-    <DefineConstants>TRACE</DefineConstants>
-    <ErrorReport>prompt</ErrorReport>
-    <WarningLevel>4</WarningLevel>
-    <Prefer32Bit>false</Prefer32Bit>
-  </PropertyGroup>
-  <PropertyGroup>
-    <SignAssembly>true</SignAssembly>
-  </PropertyGroup>
-  <PropertyGroup>
-    <AssemblyOriginatorKeyFile>Cocktail.snk</AssemblyOriginatorKeyFile>
-  </PropertyGroup>
-  <PropertyGroup>
-    <RunPostBuildEvent>OnOutputUpdated</RunPostBuildEvent>
-  </PropertyGroup>
-  <ItemGroup>
-    <Reference Include="Caliburn.Micro">
-      <HintPath>..\packages\Caliburn.Micro.1.3.1\lib\net40\Caliburn.Micro.dll</HintPath>
-    </Reference>
-    <Reference Include="IdeaBlade.Core, Version=6.1.8.0, Culture=neutral, PublicKeyToken=287b5094865421c0, processorArchitecture=MSIL">
-      <SpecificVersion>False</SpecificVersion>
-      <HintPath>..\..\..\..\..\DevForce 2012\Desktop Assemblies\IdeaBlade.Core.dll</HintPath>
-    </Reference>
-    <Reference Include="IdeaBlade.EntityModel, Version=6.1.8.0, Culture=neutral, PublicKeyToken=287b5094865421c0, processorArchitecture=MSIL">
-      <SpecificVersion>False</SpecificVersion>
-      <HintPath>..\..\..\..\..\DevForce 2012\Desktop Assemblies\IdeaBlade.EntityModel.dll</HintPath>
-    </Reference>
-    <Reference Include="IdeaBlade.Linq, Version=6.1.8.0, Culture=neutral, PublicKeyToken=287b5094865421c0, processorArchitecture=MSIL">
-      <SpecificVersion>False</SpecificVersion>
-      <HintPath>..\..\..\..\..\DevForce 2012\Desktop Assemblies\IdeaBlade.Linq.dll</HintPath>
-    </Reference>
-    <Reference Include="IdeaBlade.Validation, Version=6.1.8.0, Culture=neutral, PublicKeyToken=287b5094865421c0, processorArchitecture=MSIL">
-      <SpecificVersion>False</SpecificVersion>
-      <HintPath>..\..\..\..\..\DevForce 2012\Desktop Assemblies\IdeaBlade.Validation.dll</HintPath>
-    </Reference>
-    <Reference Include="PresentationCore" />
-    <Reference Include="PresentationFramework" />
-    <Reference Include="System" />
-    <Reference Include="System.ComponentModel.Composition" />
-    <Reference Include="System.ComponentModel.DataAnnotations" />
-    <Reference Include="System.Core" />
-    <Reference Include="System.Xaml" />
-    <Reference Include="WindowsBase" />
-  </ItemGroup>
-  <ItemGroup>
-    <Compile Include="AuthenticationService.cs" />
-    <Compile Include="AuthenticationService.NET.cs">
-      <DependentUpon>AuthenticationService.cs</DependentUpon>
-    </Compile>
-    <Compile Include="BinaryToImageSourceConverter.cs" />
-    <Compile Include="BusyWatcher.cs" />
-    <Compile Include="EntityManagerProvider.NET.cs">
-      <DependentUpon>EntityManagerProvider.cs</DependentUpon>
-    </Compile>
-    <Compile Include="EntityNotFoundException.cs" />
-    <Compile Include="Factory.cs" />
-    <Compile Include="FakeBackingStore.NET.cs">
-      <DependentUpon>FakeBackingStore.cs</DependentUpon>
-    </Compile>
-    <Compile Include="FakeStoreEntityManagerProviderFns.NET.cs">
-      <DependentUpon>FakeStoreEntityManagerProviderFns.cs</DependentUpon>
-    </Compile>
-    <Compile Include="IAuthenticationService.NET.cs">
-      <DependentUpon>IAuthenticationService.cs</DependentUpon>
-    </Compile>
-    <Compile Include="IFactory.cs" />
-    <Compile Include="IRepository.cs" />
-    <Compile Include="IUnitOfWork.cs" />
-    <Compile Include="Composition.cs" />
-    <Compile Include="Composition.Client.cs">
-      <DependentUpon>Composition.cs</DependentUpon>
-    </Compile>
-    <Compile Include="ConnectionOptions.cs" />
-    <Compile Include="DataChangedEventArgs.cs" />
-    <Compile Include="DefaultDebugLogger.cs" />
-    <Compile Include="DefaultEntityManagerSyncInterceptor.cs" />
-    <Compile Include="DesignTimeViewModelLocatorBase.cs" />
-    <Compile Include="DialogButton.cs" />
-    <Compile Include="DialogHostBase.cs" />
-    <Compile Include="DialogHostFns.cs" />
-    <Compile Include="DialogManager.cs" />
-    <Compile Include="EntityManagerDelegate.cs" />
-    <Compile Include="EntityManagerEventMessage.cs" />
-    <Compile Include="EntityManagerProvider.cs" />
-    <Compile Include="EntityManagerSyncInterceptor.cs" />
-    <Compile Include="EntityManagerWrapper.cs" />
-    <Compile Include="EventFns.cs" />
-    <Compile Include="FakeBackingStore.cs" />
-    <Compile Include="FakeStoreEntityManagerProviderFns.cs" />
-    <Compile Include="FrameworkBootstrapper.cs" />
-    <Compile Include="HarnessViewModel.cs" />
-    <Compile Include="IAuthenticationService.cs" />
-    <Compile Include="IBusyWatcher.cs" />
-    <Compile Include="IConnectionOptionsResolver.cs" />
-    <Compile Include="IDialogHost.cs" />
-    <Compile Include="IDialogManager.cs" />
-    <Compile Include="IDiscoverableViewModel.cs" />
-    <Compile Include="IEntityManagerProvider.cs" />
-    <Compile Include="IEntityManagerSyncInterceptor.cs" />
-    <Compile Include="IHarnessAware.cs" />
-    <Compile Include="ISampleDataProvider.cs" />
-    <Compile Include="IValidationErrorNotification.cs" />
-    <Compile Include="LogFns.cs" />
-    <Compile Include="MessageBoxBase.cs" />
-    <Compile Include="NavigationProcessor.cs" />
-    <Compile Include="NavigationService.cs" />
-    <Compile Include="ObjectManager.cs" />
-    <Compile Include="PartLocator.cs" />
-    <Compile Include="PathToImageSourceConverter.cs" />
-    <Compile Include="PrincipalChangedMessage.cs" />
-    <Compile Include="Properties\AssemblyInfo.cs" />
-    <Compile Include="Repository.cs" />
-    <Compile Include="Dialog.cs" />
-    <Compile Include="StringResources.Designer.cs">
-      <AutoGen>True</AutoGen>
-      <DesignTime>True</DesignTime>
-      <DependentUpon>StringResources.resx</DependentUpon>
-    </Compile>
-    <Compile Include="SyncDataMessage.cs" />
-    <Compile Include="TraceLogger.cs" />
-    <Compile Include="UnitOfWork.cs" />
-    <Compile Include="ValueConverterConvention.cs" />
-    <Compile Include="ValueConverterConventionRegistry.cs" />
-    <Compile Include="VisualStates.cs" />
-    <Compile Include="WeakRefDictionary.cs" />
-  </ItemGroup>
-  <ItemGroup>
-    <Page Include="Desktop\DialogHostView.xaml">
-      <Generator>MSBuild:Compile</Generator>
-      <SubType>Designer</SubType>
-    </Page>
-    <Page Include="Desktop\HarnessView.xaml">
-      <Generator>MSBuild:Compile</Generator>
-      <SubType>Designer</SubType>
-    </Page>
-    <Page Include="MessageBoxView.xaml">
-      <Generator>MSBuild:Compile</Generator>
-      <SubType>Designer</SubType>
-    </Page>
-  </ItemGroup>
-  <ItemGroup>
-    <EmbeddedResource Include="StringResources.resx">
-      <Generator>ResXFileCodeGenerator</Generator>
-      <LastGenOutput>StringResources.Designer.cs</LastGenOutput>
-    </EmbeddedResource>
-  </ItemGroup>
-  <ItemGroup>
-    <None Include="..\Documentation\CocktailHelpReference.dxp">
-      <Link>CocktailHelpReference.dxp</Link>
-    </None>
-    <None Include="Cocktail.snk" />
-    <None Include="packages.config" />
-  </ItemGroup>
-  <Import Project="$(MSBuildToolsPath)\Microsoft.CSharp.targets" />
-  <PropertyGroup>
-    <PostBuildEvent>mkdir "$(SolutionDir)Bin\.NET 4\$(ConfigurationName)"
-xcopy "$(TargetDir)$(TargetName).dll" "$(SolutionDir)Bin\.NET 4\$(ConfigurationName)" /y
-xcopy "$(TargetDir)$(TargetName).xml" "$(SolutionDir)Bin\.NET 4\$(ConfigurationName)" /y</PostBuildEvent>
-  </PropertyGroup>
-  <ProjectExtensions>
-    <VisualStudio>
-      <UserProperties DocumentXCommentEditorState="&lt;HtmlEditState&gt;&#xA;  &lt;Attributes&gt;&#xA;    &lt;Attribute key=&quot;dtscrollpos&quot; valuetype=&quot;integer&quot;&gt;380&lt;/Attribute&gt;&#xA;    &lt;Attribute key=&quot;lang_VB&quot; valuetype=&quot;string&quot;&gt;on&lt;/Attribute&gt;&#xA;    &lt;Attribute key=&quot;lang_VBUsage&quot; valuetype=&quot;string&quot;&gt;on&lt;/Attribute&gt;&#xA;    &lt;Attribute key=&quot;lang_CS&quot; valuetype=&quot;string&quot;&gt;on&lt;/Attribute&gt;&#xA;    &lt;Attribute key=&quot;lang_CPP2005&quot; valuetype=&quot;string&quot;&gt;on&lt;/Attribute&gt;&#xA;    &lt;Attribute key=&quot;inheritedMembers&quot; valuetype=&quot;string&quot;&gt;on&lt;/Attribute&gt;&#xA;    &lt;Attribute key=&quot;protectedMembers&quot; valuetype=&quot;string&quot;&gt;on&lt;/Attribute&gt;&#xA;    &lt;Attribute key=&quot;SyntaxGroup_SelectedTab&quot; valuetype=&quot;string&quot;&gt;SyntaxTab_VB&lt;/Attribute&gt;&#xA;  &lt;/Attributes&gt;&#xA;&lt;/HtmlEditState&gt;" />
-    </VisualStudio>
-  </ProjectExtensions>
-  <Import Project="$(SolutionDir)\.nuget\nuget.targets" />
-  <!-- To modify your build process, add your task inside one of the targets below and uncomment it. 
-       Other similar extension points exist, see Microsoft.Common.targets.
-  <Target Name="BeforeBuild">
-  </Target>
-  <Target Name="AfterBuild">
-  </Target>
-  -->
+﻿<?xml version="1.0" encoding="utf-8"?>
+<Project ToolsVersion="4.0" DefaultTargets="Build" xmlns="http://schemas.microsoft.com/developer/msbuild/2003">
+  <PropertyGroup>
+    <Configuration Condition=" '$(Configuration)' == '' ">Debug</Configuration>
+    <Platform Condition=" '$(Platform)' == '' ">AnyCPU</Platform>
+    <ProductVersion>8.0.30703</ProductVersion>
+    <SchemaVersion>2.0</SchemaVersion>
+    <ProjectGuid>{10F63FBB-FB0D-4B76-9E3F-5979D19CB01F}</ProjectGuid>
+    <OutputType>Library</OutputType>
+    <AppDesignerFolder>Properties</AppDesignerFolder>
+    <RootNamespace>Cocktail</RootNamespace>
+    <AssemblyName>Cocktail</AssemblyName>
+    <TargetFrameworkVersion>v4.5</TargetFrameworkVersion>
+    <FileAlignment>512</FileAlignment>
+    <BaseOutputPath>Bin</BaseOutputPath>
+    <IntermediateOutputPath>obj\$(Configuration)</IntermediateOutputPath>
+    <OutputPath>$(BaseOutputPath)\$(Configuration)</OutputPath>
+    <DocumentationFile>$(BaseOutputPath)\$(Configuration)\Cocktail.xml</DocumentationFile>
+    <SkipPostSharp>True</SkipPostSharp>
+    <TargetFrameworkProfile />
+    <SolutionDir Condition="$(SolutionDir) == '' Or $(SolutionDir) == '*Undefined*'">..\</SolutionDir>
+    <RestorePackages>true</RestorePackages>
+  </PropertyGroup>
+  <PropertyGroup Condition=" '$(Configuration)|$(Platform)' == 'Debug|AnyCPU' ">
+    <DebugSymbols>true</DebugSymbols>
+    <DebugType>full</DebugType>
+    <Optimize>false</Optimize>
+    <DefineConstants>DEBUG;TRACE</DefineConstants>
+    <ErrorReport>prompt</ErrorReport>
+    <WarningLevel>4</WarningLevel>
+    <Prefer32Bit>false</Prefer32Bit>
+  </PropertyGroup>
+  <PropertyGroup Condition=" '$(Configuration)|$(Platform)' == 'Release|AnyCPU' ">
+    <DebugType>pdbonly</DebugType>
+    <Optimize>true</Optimize>
+    <DefineConstants>TRACE</DefineConstants>
+    <ErrorReport>prompt</ErrorReport>
+    <WarningLevel>4</WarningLevel>
+    <Prefer32Bit>false</Prefer32Bit>
+  </PropertyGroup>
+  <PropertyGroup>
+    <SignAssembly>true</SignAssembly>
+  </PropertyGroup>
+  <PropertyGroup>
+    <AssemblyOriginatorKeyFile>Cocktail.snk</AssemblyOriginatorKeyFile>
+  </PropertyGroup>
+  <PropertyGroup>
+    <RunPostBuildEvent>OnOutputUpdated</RunPostBuildEvent>
+  </PropertyGroup>
+  <ItemGroup>
+    <Reference Include="Caliburn.Micro">
+      <HintPath>..\packages\Caliburn.Micro.1.3.1\lib\net40\Caliburn.Micro.dll</HintPath>
+    </Reference>
+    <Reference Include="IdeaBlade.Core">
+      <SpecificVersion>False</SpecificVersion>
+      <HintPath>..\..\..\..\..\DevForce 2012\Desktop Assemblies\IdeaBlade.Core.dll</HintPath>
+    </Reference>
+    <Reference Include="IdeaBlade.EntityModel">
+      <SpecificVersion>False</SpecificVersion>
+      <HintPath>..\..\..\..\..\DevForce 2012\Desktop Assemblies\IdeaBlade.EntityModel.dll</HintPath>
+    </Reference>
+    <Reference Include="IdeaBlade.Linq">
+      <SpecificVersion>False</SpecificVersion>
+      <HintPath>..\..\..\..\..\DevForce 2012\Desktop Assemblies\IdeaBlade.Linq.dll</HintPath>
+    </Reference>
+    <Reference Include="IdeaBlade.Validation">
+      <SpecificVersion>False</SpecificVersion>
+      <HintPath>..\..\..\..\..\DevForce 2012\Desktop Assemblies\IdeaBlade.Validation.dll</HintPath>
+    </Reference>
+    <Reference Include="PresentationCore" />
+    <Reference Include="PresentationFramework" />
+    <Reference Include="System" />
+    <Reference Include="System.ComponentModel.Composition" />
+    <Reference Include="System.ComponentModel.DataAnnotations" />
+    <Reference Include="System.Core" />
+    <Reference Include="System.Xaml" />
+    <Reference Include="WindowsBase" />
+  </ItemGroup>
+  <ItemGroup>
+    <Compile Include="AuthenticationService.cs" />
+    <Compile Include="AuthenticationService.NET.cs">
+      <DependentUpon>AuthenticationService.cs</DependentUpon>
+    </Compile>
+    <Compile Include="BinaryToImageSourceConverter.cs" />
+    <Compile Include="BusyWatcher.cs" />
+    <Compile Include="EntityManagerProvider.NET.cs">
+      <DependentUpon>EntityManagerProvider.cs</DependentUpon>
+    </Compile>
+    <Compile Include="EntityNotFoundException.cs" />
+    <Compile Include="Factory.cs" />
+    <Compile Include="FakeBackingStore.NET.cs">
+      <DependentUpon>FakeBackingStore.cs</DependentUpon>
+    </Compile>
+    <Compile Include="FakeStoreEntityManagerProviderFns.NET.cs">
+      <DependentUpon>FakeStoreEntityManagerProviderFns.cs</DependentUpon>
+    </Compile>
+    <Compile Include="IAuthenticationService.NET.cs">
+      <DependentUpon>IAuthenticationService.cs</DependentUpon>
+    </Compile>
+    <Compile Include="IFactory.cs" />
+    <Compile Include="IRepository.cs" />
+    <Compile Include="IUnitOfWork.cs" />
+    <Compile Include="Composition.cs" />
+    <Compile Include="Composition.Client.cs">
+      <DependentUpon>Composition.cs</DependentUpon>
+    </Compile>
+    <Compile Include="ConnectionOptions.cs" />
+    <Compile Include="DataChangedEventArgs.cs" />
+    <Compile Include="DefaultDebugLogger.cs" />
+    <Compile Include="DefaultEntityManagerSyncInterceptor.cs" />
+    <Compile Include="DesignTimeViewModelLocatorBase.cs" />
+    <Compile Include="DialogButton.cs" />
+    <Compile Include="DialogHostBase.cs" />
+    <Compile Include="DialogHostFns.cs" />
+    <Compile Include="DialogManager.cs" />
+    <Compile Include="EntityManagerDelegate.cs" />
+    <Compile Include="EntityManagerEventMessage.cs" />
+    <Compile Include="EntityManagerProvider.cs" />
+    <Compile Include="EntityManagerSyncInterceptor.cs" />
+    <Compile Include="EntityManagerWrapper.cs" />
+    <Compile Include="EventFns.cs" />
+    <Compile Include="FakeBackingStore.cs" />
+    <Compile Include="FakeStoreEntityManagerProviderFns.cs" />
+    <Compile Include="FrameworkBootstrapper.cs" />
+    <Compile Include="HarnessViewModel.cs" />
+    <Compile Include="IAuthenticationService.cs" />
+    <Compile Include="IBusyWatcher.cs" />
+    <Compile Include="IConnectionOptionsResolver.cs" />
+    <Compile Include="IDialogHost.cs" />
+    <Compile Include="IDialogManager.cs" />
+    <Compile Include="IDiscoverableViewModel.cs" />
+    <Compile Include="IEntityManagerProvider.cs" />
+    <Compile Include="IEntityManagerSyncInterceptor.cs" />
+    <Compile Include="IHarnessAware.cs" />
+    <Compile Include="ISampleDataProvider.cs" />
+    <Compile Include="IValidationErrorNotification.cs" />
+    <Compile Include="LogFns.cs" />
+    <Compile Include="MessageBoxBase.cs" />
+    <Compile Include="NavigationProcessor.cs" />
+    <Compile Include="NavigationService.cs" />
+    <Compile Include="ObjectManager.cs" />
+    <Compile Include="PartLocator.cs" />
+    <Compile Include="PathToImageSourceConverter.cs" />
+    <Compile Include="PrincipalChangedMessage.cs" />
+    <Compile Include="Properties\AssemblyInfo.cs" />
+    <Compile Include="Repository.cs" />
+    <Compile Include="Dialog.cs" />
+    <Compile Include="StringResources.Designer.cs">
+      <AutoGen>True</AutoGen>
+      <DesignTime>True</DesignTime>
+      <DependentUpon>StringResources.resx</DependentUpon>
+    </Compile>
+    <Compile Include="SyncDataMessage.cs" />
+    <Compile Include="TraceLogger.cs" />
+    <Compile Include="UnitOfWork.cs" />
+    <Compile Include="ValueConverterConvention.cs" />
+    <Compile Include="ValueConverterConventionRegistry.cs" />
+    <Compile Include="VisualStates.cs" />
+    <Compile Include="WeakRefDictionary.cs" />
+  </ItemGroup>
+  <ItemGroup>
+    <Page Include="Desktop\DialogHostView.xaml">
+      <Generator>MSBuild:Compile</Generator>
+      <SubType>Designer</SubType>
+    </Page>
+    <Page Include="Desktop\HarnessView.xaml">
+      <Generator>MSBuild:Compile</Generator>
+      <SubType>Designer</SubType>
+    </Page>
+    <Page Include="MessageBoxView.xaml">
+      <Generator>MSBuild:Compile</Generator>
+      <SubType>Designer</SubType>
+    </Page>
+  </ItemGroup>
+  <ItemGroup>
+    <EmbeddedResource Include="StringResources.resx">
+      <Generator>ResXFileCodeGenerator</Generator>
+      <LastGenOutput>StringResources.Designer.cs</LastGenOutput>
+    </EmbeddedResource>
+  </ItemGroup>
+  <ItemGroup>
+    <None Include="..\Documentation\CocktailHelpReference.dxp">
+      <Link>CocktailHelpReference.dxp</Link>
+    </None>
+    <None Include="Cocktail.snk" />
+    <None Include="packages.config" />
+  </ItemGroup>
+  <Import Project="$(MSBuildToolsPath)\Microsoft.CSharp.targets" />
+  <PropertyGroup>
+    <PostBuildEvent>mkdir "$(SolutionDir)Bin\.NET 4\$(ConfigurationName)"
+xcopy "$(TargetDir)$(TargetName).dll" "$(SolutionDir)Bin\.NET 4\$(ConfigurationName)" /y
+xcopy "$(TargetDir)$(TargetName).xml" "$(SolutionDir)Bin\.NET 4\$(ConfigurationName)" /y</PostBuildEvent>
+  </PropertyGroup>
+  <ProjectExtensions>
+    <VisualStudio>
+      <UserProperties DocumentXCommentEditorState="&lt;HtmlEditState&gt;&#xA;  &lt;Attributes&gt;&#xA;    &lt;Attribute key=&quot;dtscrollpos&quot; valuetype=&quot;integer&quot;&gt;380&lt;/Attribute&gt;&#xA;    &lt;Attribute key=&quot;lang_VB&quot; valuetype=&quot;string&quot;&gt;on&lt;/Attribute&gt;&#xA;    &lt;Attribute key=&quot;lang_VBUsage&quot; valuetype=&quot;string&quot;&gt;on&lt;/Attribute&gt;&#xA;    &lt;Attribute key=&quot;lang_CS&quot; valuetype=&quot;string&quot;&gt;on&lt;/Attribute&gt;&#xA;    &lt;Attribute key=&quot;lang_CPP2005&quot; valuetype=&quot;string&quot;&gt;on&lt;/Attribute&gt;&#xA;    &lt;Attribute key=&quot;inheritedMembers&quot; valuetype=&quot;string&quot;&gt;on&lt;/Attribute&gt;&#xA;    &lt;Attribute key=&quot;protectedMembers&quot; valuetype=&quot;string&quot;&gt;on&lt;/Attribute&gt;&#xA;    &lt;Attribute key=&quot;SyntaxGroup_SelectedTab&quot; valuetype=&quot;string&quot;&gt;SyntaxTab_VB&lt;/Attribute&gt;&#xA;  &lt;/Attributes&gt;&#xA;&lt;/HtmlEditState&gt;" />
+    </VisualStudio>
+  </ProjectExtensions>
+  <Import Project="$(SolutionDir)\.nuget\nuget.targets" />
+  <!-- To modify your build process, add your task inside one of the targets below and uncomment it. 
+       Other similar extension points exist, see Microsoft.Common.targets.
+  <Target Name="BeforeBuild">
+  </Target>
+  <Target Name="AfterBuild">
+  </Target>
+  -->
 </Project>