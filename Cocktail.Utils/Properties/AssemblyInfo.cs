--- conflicted
+++ resolved
@@ -1,71 +1,65 @@
-﻿//====================================================================================================================
-// Copyright (c) 2012 IdeaBlade
-//====================================================================================================================
-// THE SOFTWARE IS PROVIDED "AS IS", WITHOUT WARRANTY OF ANY KIND, EXPRESS OR IMPLIED, INCLUDING BUT NOT LIMITED TO THE 
-// WARRANTIES OF MERCHANTABILITY, FITNESS FOR A PARTICULAR PURPOSE AND NONINFRINGEMENT. IN NO EVENT SHALL THE AUTHORS 
-// OR COPYRIGHT HOLDERS BE LIABLE FOR ANY CLAIM, DAMAGES OR OTHER LIABILITY, WHETHER IN AN ACTION OF CONTRACT, TORT OR 
-// OTHERWISE, ARISING FROM, OUT OF OR IN CONNECTION WITH THE SOFTWARE OR THE USE OR OTHER DEALINGS IN THE SOFTWARE. 
-//====================================================================================================================
-// USE OF THIS SOFTWARE IS GOVERENED BY THE LICENSING TERMS WHICH CAN BE FOUND AT
-// http://cocktail.ideablade.com/licensing
-//====================================================================================================================
-
-using System.Reflection;
-using System.Resources;
-using System.Runtime.InteropServices;
-using System.Windows.Markup;
-
-// General Information about an assembly is controlled through the following 
-// set of attributes. Change these attribute values to modify the information
-// associated with an assembly.
-
-#if SILVERLIGHT
-[assembly: AssemblyTitle("Cocktail.Utils.SL")]
-#else
-[assembly: AssemblyTitle("Cocktail.Utils")]
-#endif
-
-[assembly: AssemblyDescription("")]
-[assembly: AssemblyConfiguration("")]
-[assembly: AssemblyCompany("IdeaBlade")]
-[assembly: AssemblyProduct("Cocktail")]
-[assembly: AssemblyCopyright("Copyright © IdeaBlade 2012")]
-[assembly: AssemblyTrademark("")]
-[assembly: AssemblyCulture("")]
-[assembly: NeutralResourcesLanguage("en")]
-
-[assembly: XmlnsDefinition("http://cocktail.ideablade.com", "Cocktail")]
-
-
-// Setting ComVisible to false makes the types in this assembly not visible 
-// to COM components.  If you need to access a type in this assembly from 
-// COM, set the ComVisible attribute to true on that type.
-
-[assembly: ComVisible(false)]
-
-// The following GUID is for the ID of the typelib if this project is exposed to COM
-
-#if SILVERLIGHT
-[assembly: Guid("8317E417-7D94-4519-B745-65A029B7D5B3")]
-#else
-[assembly: Guid("DA34E3F7-F87D-47B5-B11E-7CE00E957DB8")]
-#endif
-
-
-// Version information for an assembly consists of the following four values:
-//
-//      Major Version
-//      Minor Version 
-//      Build Number
-//      Revision
-//
-// You can specify all the values or you can default the Revision and Build Numbers 
-// by using the '*' as shown below:
-
-<<<<<<< HEAD
-[assembly: AssemblyVersion("2.0.0.822")]
-
-=======
-[assembly: AssemblyVersion("1.0.0.836")]
-
->>>>>>> bca8acee
+﻿//====================================================================================================================
+// Copyright (c) 2012 IdeaBlade
+//====================================================================================================================
+// THE SOFTWARE IS PROVIDED "AS IS", WITHOUT WARRANTY OF ANY KIND, EXPRESS OR IMPLIED, INCLUDING BUT NOT LIMITED TO THE 
+// WARRANTIES OF MERCHANTABILITY, FITNESS FOR A PARTICULAR PURPOSE AND NONINFRINGEMENT. IN NO EVENT SHALL THE AUTHORS 
+// OR COPYRIGHT HOLDERS BE LIABLE FOR ANY CLAIM, DAMAGES OR OTHER LIABILITY, WHETHER IN AN ACTION OF CONTRACT, TORT OR 
+// OTHERWISE, ARISING FROM, OUT OF OR IN CONNECTION WITH THE SOFTWARE OR THE USE OR OTHER DEALINGS IN THE SOFTWARE. 
+//====================================================================================================================
+// USE OF THIS SOFTWARE IS GOVERENED BY THE LICENSING TERMS WHICH CAN BE FOUND AT
+// http://cocktail.ideablade.com/licensing
+//====================================================================================================================
+
+using System.Reflection;
+using System.Resources;
+using System.Runtime.InteropServices;
+using System.Windows.Markup;
+
+// General Information about an assembly is controlled through the following 
+// set of attributes. Change these attribute values to modify the information
+// associated with an assembly.
+
+#if SILVERLIGHT
+[assembly: AssemblyTitle("Cocktail.Utils.SL")]
+#else
+[assembly: AssemblyTitle("Cocktail.Utils")]
+#endif
+
+[assembly: AssemblyDescription("")]
+[assembly: AssemblyConfiguration("")]
+[assembly: AssemblyCompany("IdeaBlade")]
+[assembly: AssemblyProduct("Cocktail")]
+[assembly: AssemblyCopyright("Copyright © IdeaBlade 2012")]
+[assembly: AssemblyTrademark("")]
+[assembly: AssemblyCulture("")]
+[assembly: NeutralResourcesLanguage("en")]
+
+[assembly: XmlnsDefinition("http://cocktail.ideablade.com", "Cocktail")]
+
+
+// Setting ComVisible to false makes the types in this assembly not visible 
+// to COM components.  If you need to access a type in this assembly from 
+// COM, set the ComVisible attribute to true on that type.
+
+[assembly: ComVisible(false)]
+
+// The following GUID is for the ID of the typelib if this project is exposed to COM
+
+#if SILVERLIGHT
+[assembly: Guid("8317E417-7D94-4519-B745-65A029B7D5B3")]
+#else
+[assembly: Guid("DA34E3F7-F87D-47B5-B11E-7CE00E957DB8")]
+#endif
+
+
+// Version information for an assembly consists of the following four values:
+//
+//      Major Version
+//      Minor Version 
+//      Build Number
+//      Revision
+//
+// You can specify all the values or you can default the Revision and Build Numbers 
+// by using the '*' as shown below:
+
+[assembly: AssemblyVersion("2.0.0.836")]